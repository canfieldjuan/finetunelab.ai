/**
 * @swagger
 * /api/training/deploy/runpod:
 *   post:
 *     summary: Deploy training job to RunPod
 *     description: |
 *       Start a fine-tuning training job on RunPod's GPU infrastructure.
 *
 *       This endpoint provisions a GPU pod, sets up the training environment,
 *       and begins model fine-tuning with your specified configuration and dataset.
 *
 *       **Features:**
 *       - Auto-provisioned GPU pods (A100, A6000, RTX 4090, etc.)
 *       - Automatic environment setup
 *       - Real-time metrics reporting
 *       - Budget controls and cost monitoring
 *       - Auto-shutdown on completion
 *
 *       **Use Cases:**
 *       - Start fine-tuning jobs programmatically
 *       - Scale training across multiple GPUs
 *       - Train models without local GPU hardware
 *
 *       **Workflow:**
 *       1. Create training configuration
 *       2. Upload dataset
 *       3. Deploy to RunPod
 *       4. Monitor via status endpoint
 *       5. Retrieve trained model artifacts
 *
 *       **Note:** Requires RunPod API key configured in Settings > Secrets
 *     tags:
 *       - Training
 *     security:
 *       - bearerAuth: []
 *     requestBody:
 *       required: true
 *       content:
 *         application/json:
 *           schema:
 *             type: object
 *             required:
 *               - training_config_id
 *             properties:
 *               training_config_id:
 *                 type: string
 *                 description: Training configuration ID
 *                 example: "cfg_abc123"
 *               gpu_type:
 *                 type: string
 *                 enum: [NVIDIA_A100_80GB, NVIDIA_A100_40GB, NVIDIA_A6000, NVIDIA_RTX_A5000, NVIDIA_RTX_4090]
 *                 description: GPU type to use
 *                 example: "NVIDIA_A100_80GB"
 *               gpu_count:
 *                 type: integer
 *                 default: 1
 *                 description: Number of GPUs
 *                 example: 1
 *               docker_image:
 *                 type: string
 *                 description: Custom Docker image (optional)
 *                 example: "runpod/pytorch:2.1.0-py3.10-cuda11.8.0-devel"
 *               volume_size_gb:
 *                 type: integer
 *                 default: 50
 *                 description: Persistent volume size in GB
 *                 example: 100
 *               budget_limit:
 *                 type: number
 *                 description: Maximum budget in USD
 *                 example: 50.00
 *               environment_variables:
 *                 type: object
 *                 description: Custom environment variables
 *                 additionalProperties:
 *                   type: string
 *                 example:
 *                   WANDB_API_KEY: "your-wandb-key"
 *                   HF_TOKEN: "your-hf-token"
 *     responses:
 *       200:
 *         description: Training job deployed successfully
 *         content:
 *           application/json:
 *             schema:
 *               type: object
 *               properties:
 *                 deployment_id:
 *                   type: string
 *                   example: "pod_abc123"
 *                 pod_id:
 *                   type: string
 *                   example: "pod_abc123"
 *                 pod_url:
 *                   type: string
 *                   format: uri
 *                   example: "https://pod-abc123.runpod.io"
 *                 status:
 *                   type: string
 *                   enum: [CREATED, RUNNING, EXITED, FAILED]
 *                   example: "RUNNING"
 *                 gpu_type:
 *                   type: string
 *                   example: "NVIDIA_A100_80GB"
 *                 gpu_count:
 *                   type: integer
 *                   example: 1
 *                 cost:
 *                   type: object
 *                   properties:
 *                     estimated_cost:
 *                       type: number
 *                       example: 25.50
 *                     cost_per_hour:
 *                       type: number
 *                       example: 1.89
 *                 message:
 *                   type: string
 *                   example: "RunPod deployment created successfully"
 *       400:
 *         description: Missing required fields or RunPod API key not configured
 *         content:
 *           application/json:
 *             schema:
 *               type: object
 *               properties:
 *                 error:
 *                   type: string
 *                   example: "RunPod API key not configured"
 *       401:
 *         description: Unauthorized
 *         content:
 *           application/json:
 *             schema:
 *               $ref: '#/components/schemas/Error'
 *       404:
 *         description: Training configuration not found
 *         content:
 *           application/json:
 *             schema:
 *               $ref: '#/components/schemas/Error'
 *   get:
 *     summary: Get RunPod deployment status
 *     description: |
 *       Check the status of a running or completed RunPod training deployment.
 *
 *       Returns real-time information about:
 *       - Pod status (running, stopped, failed)
 *       - Training metrics
 *       - Cost information
 *       - Resource usage
 *     tags:
 *       - Training
 *     security:
 *       - bearerAuth: []
 *     parameters:
 *       - in: query
 *         name: deployment_id
 *         required: true
 *         schema:
 *           type: string
 *         description: RunPod deployment/pod ID
 *         example: "pod_abc123"
 *     responses:
 *       200:
 *         description: Status retrieved successfully
 *         content:
 *           application/json:
 *             schema:
 *               type: object
 *               properties:
 *                 deployment_id:
 *                   type: string
 *                 status:
 *                   type: string
 *                   enum: [CREATED, RUNNING, EXITED, FAILED]
 *                 pod_url:
 *                   type: string
 *                 cost:
 *                   type: object
 *                   properties:
 *                     actual_cost:
 *                       type: number
 *                       example: 12.45
 *                 metrics:
 *                   type: object
 *                   description: Training metrics (if available)
 *       400:
 *         description: Missing deployment_id parameter
 *         content:
 *           application/json:
 *             schema:
 *               $ref: '#/components/schemas/Error'
 *       401:
 *         description: Unauthorized
 *         content:
 *           application/json:
 *             schema:
 *               $ref: '#/components/schemas/Error'
 *   delete:
 *     summary: Stop RunPod deployment
 *     description: |
 *       Stop a running RunPod training deployment.
 *
 *       This will:
 *       - Stop the training process
 *       - Terminate the GPU pod
 *       - Save final model checkpoints (if configured)
 *       - Update cost tracking
 *     tags:
 *       - Training
 *     security:
 *       - bearerAuth: []
 *     parameters:
 *       - in: query
 *         name: deployment_id
 *         required: true
 *         schema:
 *           type: string
 *         description: RunPod deployment/pod ID
 *         example: "pod_abc123"
 *     responses:
 *       200:
 *         description: Deployment stopped successfully
 *         content:
 *           application/json:
 *             schema:
 *               type: object
 *               properties:
 *                 deployment_id:
 *                   type: string
 *                 status:
 *                   type: string
 *                   example: "stopped"
 *                 message:
 *                   type: string
 *                   example: "RunPod deployment stopped successfully"
 *       400:
 *         description: Missing deployment_id parameter
 *         content:
 *           application/json:
 *             schema:
 *               $ref: '#/components/schemas/Error'
 *       401:
 *         description: Unauthorized
 *         content:
 *           application/json:
 *             schema:
 *               $ref: '#/components/schemas/Error'
 */

import { NextRequest, NextResponse } from 'next/server';
import { createClient } from '@supabase/supabase-js';
import { runPodService } from '@/lib/training/runpod-service';
import { secretsManager } from '@/lib/secrets/secrets-manager.service';
import { decrypt } from '@/lib/models/encryption';
import type { RunPodDeploymentRequest } from '@/lib/training/deployment.types';
import crypto from 'crypto';

export const runtime = 'nodejs';

// ============================================================================
// POST - Deploy to RunPod
// ============================================================================

export async function POST(request: NextRequest) {
  let jobId: string | undefined;
  let supabase: any;

  try {
    console.log('[RunPod API] Received deployment request');

    // Authenticate user
    const authHeader = request.headers.get('authorization');
    if (!authHeader) {
      return NextResponse.json(
        { error: 'Missing authorization header' },
        { status: 401 }
      );
    }

    const supabaseUrl = process.env.NEXT_PUBLIC_SUPABASE_URL!;
    const supabaseAnonKey = process.env.NEXT_PUBLIC_SUPABASE_ANON_KEY!;
    supabase = createClient(supabaseUrl, supabaseAnonKey, {
      global: {
        headers: {
          Authorization: authHeader,
        },
      },
    });

    const { data: { user }, error: authError } = await supabase.auth.getUser();

    if (authError || !user) {
      console.error('[RunPod API] Authentication failed:', authError);
      return NextResponse.json(
        { error: 'Unauthorized' },
        { status: 401 }
      );
    }

    // Parse request body
    const body: RunPodDeploymentRequest = await request.json();
    const {
      training_config_id,
      gpu_type,
      gpu_count,
      docker_image,
      volume_size_gb,
      environment_variables,
      budget_limit,
    } = body;

    console.log('[RunPod API] Request:', {
      training_config_id,
      gpu_type,
      gpu_count,
      user_id: user.id,
    });

    // Validate required fields
    if (!training_config_id) {
      return NextResponse.json(
        { error: 'Missing required field: training_config_id' },
        { status: 400 }
      );
    }

    // Retrieve RunPod API key from secrets vault
    const secret = await secretsManager.getSecret(user.id, 'runpod', supabase);
    
    if (!secret) {
      console.error('[RunPod API] No RunPod credentials found');
      return NextResponse.json(
        { error: 'RunPod API key not configured. Please add your RunPod credentials in the Secrets Vault.' },
        { status: 400 }
      );
    }

    // Decrypt API key
    let runpodApiKey: string;
    try {
      runpodApiKey = decrypt(secret.api_key_encrypted);
    } catch (error) {
      console.error('[RunPod API] Failed to decrypt API key:', error);
      return NextResponse.json(
        { error: 'Failed to decrypt RunPod API key' },
        { status: 500 }
      );
    }

    // Retrieve HuggingFace credentials for model upload (optional)
    let hfToken: string | undefined;
    let hfRepoName: string | undefined;

    const hfSecret = await secretsManager.getSecret(user.id, 'huggingface', supabase);
    if (hfSecret) {
      try {
        hfToken = decrypt(hfSecret.api_key_encrypted);

        // Debug: Log the entire metadata structure
        console.log('[RunPod API] HuggingFace metadata:', JSON.stringify(hfSecret.metadata));

        // Try multiple possible paths for username
        let hfUsername =
          hfSecret.metadata?.huggingface?.username ||  // Expected path
          hfSecret.metadata?.username ||                // Alternative path
          (hfSecret.metadata as any)?.hf_username;      // Another alternative

        console.log('[RunPod API] Extracted username:', hfUsername);

        // If username not in metadata, try to fetch it from HuggingFace API
        if (hfToken && !hfUsername) {
          console.log('[RunPod API] Fetching HuggingFace username from API...');
          try {
            const hfResponse = await fetch('https://huggingface.co/api/whoami', {
              headers: { 'Authorization': `Bearer ${hfToken}` }
            });
            if (hfResponse.ok) {
              const hfData = await hfResponse.json();
              hfUsername = hfData.name;
              console.log('[RunPod API] ✓ Retrieved HuggingFace username from API:', hfUsername);
            } else {
              console.warn('[RunPod API] Failed to fetch HF username:', hfResponse.status);
            }
          } catch (apiError) {
            console.warn('[RunPod API] Error fetching HF username:', apiError);
          }
        }

        if (hfToken && hfUsername) {
          // Auto-generate repo name from HF username + config name
          // Format: username/config-name (sanitized)
          const sanitizedConfigName = training_config_id.slice(0, 8); // Use first 8 chars of ID as fallback
          hfRepoName = `${hfUsername}/finetune-${sanitizedConfigName}`;
          console.log('[RunPod API] ✓ HuggingFace upload enabled:', hfRepoName);
        } else {
          console.log('[RunPod API] ℹ HuggingFace credentials incomplete (missing username)');
        }
      } catch (error) {
        console.warn('[RunPod API] Failed to decrypt HuggingFace token:', error);
      }
    } else {
      console.log('[RunPod API] ℹ No HuggingFace credentials - model upload disabled');
    }

    // Fetch training configuration with attached datasets via junction table
    const { data: trainingConfig, error: configError } = await supabase
      .from('training_configs')
      .select(`
        *,
        datasets:training_config_datasets(
          dataset:training_datasets(*)
        )
      `)
      .eq('id', training_config_id)
      .eq('user_id', user.id)
      .single();

    if (configError || !trainingConfig) {
      console.error('[RunPod API] Training config not found:', configError);
      return NextResponse.json(
        { error: 'Training configuration not found' },
        { status: 404 }
      );
    }

    console.log('[RunPod API] Retrieved training config:', trainingConfig.name);

    // Extract dataset from junction table
    const attachedDatasets = trainingConfig.datasets || [];
    const dataset = attachedDatasets[0]?.dataset;
    const datasetStoragePath = dataset?.storage_path;

    console.log('[RunPod API] Attached datasets count:', attachedDatasets.length);
    if (dataset) {
      console.log('[RunPod API] Using dataset:', dataset.name, 'at', datasetStoragePath);
    }

    let datasetDownloadUrl: string;

    if (datasetStoragePath) {
      console.log('[RunPod API] Generating download URL for dataset:', datasetStoragePath);

      try {
        const { datasetUrlService } = await import('@/lib/training/dataset-url-service');
        const urlData = await datasetUrlService.generateDownloadUrl(
          datasetStoragePath,
          user.id,
          supabase,
          2,
          dataset.storage_provider || 'supabase'
        );

        datasetDownloadUrl = urlData.url;
        console.log('[RunPod API] Dataset download URL generated:', urlData.token.substring(0, 10));
      } catch (error) {
        console.error('[RunPod API] Failed to generate dataset URL:', error);
        return NextResponse.json(
          {
            error: 'Failed to prepare dataset for download',
            details: error instanceof Error ? error.message : 'Unknown error'
          },
          { status: 500 }
        );
      }
    } else {
      console.error('[RunPod API] No dataset attached to this training configuration');
      return NextResponse.json(
        { error: 'Please attach a dataset to this training configuration before deploying' },
        { status: 400 }
      );
    }

    jobId = crypto.randomUUID();
    const jobToken = crypto.randomBytes(32).toString('base64url');

    // Extract model name from config JSON
    console.log('[RunPod API] Config structure:', {
      has_config_json: !!trainingConfig.config_json,
      has_model_in_config: !!trainingConfig.config_json?.model,
      model_name: trainingConfig.config_json?.model?.name,
      model_name_type: typeof trainingConfig.config_json?.model?.name,
      model_name_raw: JSON.stringify(trainingConfig.config_json?.model?.name),
      config_keys: trainingConfig.config_json ? Object.keys(trainingConfig.config_json) : [],
      full_model_object: JSON.stringify(trainingConfig.config_json?.model)
    });

    const modelName = trainingConfig.config_json?.model?.name ||
                      trainingConfig.model_name ||
                      'Qwen/Qwen2.5-0.5B-Instruct'; // Fallback to a small public model

    console.log('[RunPod API] Using model:', modelName);
    console.log('[RunPod API] Model name has slash:', modelName.includes('/'));
    console.log('[RunPod API] Model name characters:', modelName.split('').map((c: string) => `${c}(${c.charCodeAt(0)})`).join(' '));

<<<<<<< HEAD
    // Get dataset metadata for sample count
    const { data: dataset } = await supabase
      .from('training_datasets')
      .select('sample_count, train_samples, val_samples')
      .eq('storage_path', datasetStoragePath)
      .single();

    console.log('[RunPod API] Dataset metadata:', dataset);
=======
    // Extract dataset metadata (already loaded from junction table)
    const sampleCount = dataset?.sample_count || 0;
    console.log('[RunPod API] Dataset sample count:', sampleCount);
>>>>>>> af01bf38

    // Calculate total_steps from config
    const config = trainingConfig.config_json;
    const batchSize = config?.training?.batch_size || 4;
    const gradAccum = config?.training?.gradient_accumulation_steps || 8;
    const numEpochs = config?.training?.num_epochs || 3;
<<<<<<< HEAD
    const sampleCount = dataset?.sample_count || 0;
=======
>>>>>>> af01bf38

    let totalSteps = null;
    if (sampleCount > 0) {
      const effectiveBatch = batchSize * gradAccum;
      const stepsPerEpoch = Math.ceil(sampleCount / effectiveBatch);
      totalSteps = stepsPerEpoch * numEpochs;
      console.log('[RunPod API] Calculated total_steps:', totalSteps, `(${sampleCount} samples / ${effectiveBatch} batch * ${numEpochs} epochs)`);
    }

    const { error: jobError } = await supabase
      .from('local_training_jobs')
      .insert({
        id: jobId,
        user_id: user.id,
        model_name: modelName,
        dataset_path: datasetStoragePath,
        status: 'pending',
        job_token: jobToken,
        config: trainingConfig.config_json,
        started_at: new Date().toISOString(),
        // Add dataset metadata
        total_samples: dataset?.sample_count || null,
        train_samples: dataset?.train_samples || null,
        val_samples: dataset?.val_samples || null,
        // Add calculated total_steps
        total_steps: totalSteps,
<<<<<<< HEAD
        expected_total_steps: totalSteps,
=======
>>>>>>> af01bf38
      });

    if (jobError) {
      console.error('[RunPod API] Failed to create job:', jobError);
      return NextResponse.json(
        { error: 'Failed to create training job' },
        { status: 500 }
      );
    }

    console.log('[RunPod API] Created job:', jobId);

    // Auto-detect app URL from request if NEXT_PUBLIC_APP_URL not set
    console.log('[RunPod API] DEBUG - NEXT_PUBLIC_APP_URL env var:', process.env.NEXT_PUBLIC_APP_URL);
    console.log('[RunPod API] DEBUG - Request host:', request.headers.get('host'));
    console.log('[RunPod API] DEBUG - Request protocol:', request.headers.get('x-forwarded-proto'));

    let appUrl = process.env.NEXT_PUBLIC_APP_URL;

    if (!appUrl) {
      const host = request.headers.get('host');
      const protocol = request.headers.get('x-forwarded-proto') || 'https';
      appUrl = `${protocol}://${host}`;
      console.log('[RunPod API] Auto-detected app URL from request:', appUrl);
    } else {
      console.log('[RunPod API] Using NEXT_PUBLIC_APP_URL from environment:', appUrl);
    }

    console.log('[RunPod API] DEBUG - Final appUrl value:', appUrl);

    if (appUrl.includes('localhost') && process.env.NODE_ENV === 'production') {
      console.error('[RunPod API] ⚠️  WARNING: Using localhost URL in production!');
      console.error('[RunPod API] Metrics API will be unreachable from RunPod pods.');
    }

    const trainingScript = runPodService.generateTrainingScript(
      modelName,
      datasetStoragePath,
      trainingConfig.config_json || {}
    );

    // Construct URLs that will be passed to RunPod
    // Note: job_id is passed in POST body, not URL path
    const metricsApiUrl = `${appUrl}/api/training/local/metrics`;
    const alertApiUrl = `${appUrl}/api/alerts/trigger`;

    console.log('[RunPod API] DEBUG - Constructed METRICS_API_URL:', metricsApiUrl);
    console.log('[RunPod API] DEBUG - Constructed ALERT_API_URL:', alertApiUrl);

    const deployment = await runPodService.createPod(
      {
        training_config_id,
        gpu_type,
        gpu_count,
        docker_image,
        volume_size_gb,
        environment_variables: {
          ...environment_variables,
          JOB_ID: jobId,
          JOB_TOKEN: jobToken,
          USER_ID: user.id,  // Pass user ID for predictions persistence
          // Fixed environment variable names to match Python script expectations
          SUPABASE_URL: process.env.NEXT_PUBLIC_SUPABASE_URL!,
          SUPABASE_ANON_KEY: process.env.NEXT_PUBLIC_SUPABASE_ANON_KEY!,
          // Also provide service role key as fallback for RLS bypass if needed
          SUPABASE_SERVICE_KEY: process.env.SUPABASE_SERVICE_ROLE_KEY!,
          DATASET_URL: datasetDownloadUrl,
          MODEL_NAME: modelName,
          // Metrics API configuration for cloud training metrics reporting
          METRICS_API_URL: metricsApiUrl,
          // Alert API configuration for job status notifications
          ALERT_API_URL: alertApiUrl,
          INTERNAL_API_KEY: process.env.INTERNAL_API_KEY || '',
          ...(hfToken && hfRepoName && {
            HF_TOKEN: hfToken,
            HF_REPO_NAME: hfRepoName
          }), // Include HF credentials if available
          // Performance tuning for cloud training
          DEFAULT_DATALOADER_NUM_WORKERS: '4',
          DEFAULT_DATALOADER_PREFETCH_FACTOR: '2',
          DEFAULT_PRETOKENIZE: 'true',
        },
        budget_limit,
      },
      runpodApiKey,
      trainingScript,
      trainingConfig.config_json,  // Pass training config for time estimation
      dataset?.total_examples       // Pass dataset size for time estimation
    );

    console.log('[RunPod API] Pod created:', deployment.pod_id);

    // Store deployment in database
    const { error: insertError } = await supabase
      .from('cloud_deployments')
      .insert({
        user_id: user.id,
        platform: 'runpod',
        training_config_id,
        deployment_id: deployment.pod_id,
        status: deployment.status,
        url: deployment.pod_url,
        config: {
          job_id: jobId, // Link to local_training_jobs record
          gpu_type,
          gpu_count,
          docker_image,
          volume_size_gb,
          environment_variables,
        },
        estimated_cost: deployment.cost.estimated_cost,
        cost_per_hour: deployment.cost.cost_per_hour,
        budget_limit,
      })
      .select()
      .single();

    if (insertError) {
      console.error('[RunPod API] Failed to store deployment:', insertError);
      // Don't fail the request - pod was created successfully
    }

    console.log('[RunPod API] Deployment stored in database');

    return NextResponse.json({
      job_id: jobId,  // Local training job ID for status tracking
      deployment_id: deployment.pod_id,
      pod_id: deployment.pod_id,
      pod_url: deployment.pod_url,
      status: deployment.status,
      gpu_type: deployment.gpu_type,
      gpu_count: deployment.gpu_count,
      cost: deployment.cost,
      message: 'RunPod deployment created successfully',
    });

  } catch (error) {
    console.error('[RunPod API] Deployment failed:', error);

    // Clean up: Mark job as failed if it was created
    if (jobId && supabase) {
      console.log('[RunPod API] Marking job as failed:', jobId);
      try {
        await supabase
          .from('local_training_jobs')
          .update({
            status: 'failed',
            error: error instanceof Error ? error.message : 'Unknown error',
            completed_at: new Date().toISOString()
          })
          .eq('id', jobId);
      } catch (updateError) {
        console.error('[RunPod API] Failed to update job status:', updateError);
      }
    }

    return NextResponse.json(
      {
        error: 'Failed to create RunPod deployment',
        details: error instanceof Error ? error.message : 'Unknown error'
      },
      { status: 500 }
    );
  }
}

// ============================================================================
// GET - Get deployment status
// ============================================================================

export async function GET(request: NextRequest) {
  try {
    console.log('[RunPod API] Received status request');

    // Authenticate user
    const authHeader = request.headers.get('authorization');
    if (!authHeader) {
      return NextResponse.json(
        { error: 'Missing authorization header' },
        { status: 401 }
      );
    }

    const supabaseUrl = process.env.NEXT_PUBLIC_SUPABASE_URL!;
    const supabaseAnonKey = process.env.NEXT_PUBLIC_SUPABASE_ANON_KEY!;
    const supabase = createClient(supabaseUrl, supabaseAnonKey, {
      global: {
        headers: {
          Authorization: authHeader,
        },
      },
    });

    const { data: { user }, error: authError } = await supabase.auth.getUser();

    if (authError || !user) {
      console.error('[RunPod API] Authentication failed:', authError);
      return NextResponse.json(
        { error: 'Unauthorized' },
        { status: 401 }
      );
    }

    // Get deployment ID from query
    const { searchParams } = new URL(request.url);
    const deploymentId = searchParams.get('deployment_id');

    if (!deploymentId) {
      return NextResponse.json(
        { error: 'Missing deployment_id parameter' },
        { status: 400 }
      );
    }

    console.log('[RunPod API] Getting status for pod:', deploymentId);

    // Retrieve RunPod API key
    const secret = await secretsManager.getSecret(user.id, 'runpod', supabase);
    
    if (!secret) {
      return NextResponse.json(
        { error: 'RunPod API key not configured' },
        { status: 400 }
      );
    }

    const runpodApiKey = decrypt(secret.api_key_encrypted);

    // Get pod status
    const status = await runPodService.getPodStatus(deploymentId, runpodApiKey);

    console.log('[RunPod API] Current status:', status.status);

    // Update database record
    const { error: updateError } = await supabase
      .from('cloud_deployments')
      .update({
        status: status.status,
        actual_cost: status.cost.actual_cost,
        updated_at: new Date().toISOString(),
      })
      .eq('deployment_id', deploymentId)
      .eq('user_id', user.id);

    if (updateError) {
      console.error('[RunPod API] Failed to update status:', updateError);
    }

    return NextResponse.json({
      deployment_id: status.pod_id,
      status: status.status,
      pod_url: status.pod_url,
      cost: status.cost,
      metrics: status.metrics,
    });

  } catch (error) {
    console.error('[RunPod API] Status check failed:', error);
    return NextResponse.json(
      { 
        error: 'Failed to get deployment status',
        details: error instanceof Error ? error.message : 'Unknown error'
      },
      { status: 500 }
    );
  }
}

// ============================================================================
// DELETE - Stop deployment
// ============================================================================

export async function DELETE(request: NextRequest) {
  try {
    console.log('[RunPod API] Received stop request');

    // Authenticate user
    const authHeader = request.headers.get('authorization');
    if (!authHeader) {
      return NextResponse.json(
        { error: 'Missing authorization header' },
        { status: 401 }
      );
    }

    const supabaseUrl = process.env.NEXT_PUBLIC_SUPABASE_URL!;
    const supabaseAnonKey = process.env.NEXT_PUBLIC_SUPABASE_ANON_KEY!;
    const supabase = createClient(supabaseUrl, supabaseAnonKey, {
      global: {
        headers: {
          Authorization: authHeader,
        },
      },
    });

    const { data: { user }, error: authError } = await supabase.auth.getUser();

    if (authError || !user) {
      console.error('[RunPod API] Authentication failed:', authError);
      return NextResponse.json(
        { error: 'Unauthorized' },
        { status: 401 }
      );
    }

    // Get deployment ID from query
    const { searchParams } = new URL(request.url);
    const deploymentId = searchParams.get('deployment_id');

    if (!deploymentId) {
      return NextResponse.json(
        { error: 'Missing deployment_id parameter' },
        { status: 400 }
      );
    }

    console.log('[RunPod API] Stopping pod:', deploymentId);

    // Retrieve RunPod API key
    const secret = await secretsManager.getSecret(user.id, 'runpod', supabase);
    
    if (!secret) {
      return NextResponse.json(
        { error: 'RunPod API key not configured' },
        { status: 400 }
      );
    }

    const runpodApiKey = decrypt(secret.api_key_encrypted);

    // Stop pod
    await runPodService.stopPod(deploymentId, runpodApiKey);

    console.log('[RunPod API] Pod stopped');

    // Update database record
    const { error: updateError } = await supabase
      .from('cloud_deployments')
      .update({
        status: 'stopped',
        completed_at: new Date().toISOString(),
        updated_at: new Date().toISOString(),
      })
      .eq('deployment_id', deploymentId)
      .eq('user_id', user.id);

    if (updateError) {
      console.error('[RunPod API] Failed to update status:', updateError);
    }

    return NextResponse.json({
      deployment_id: deploymentId,
      status: 'stopped',
      message: 'RunPod deployment stopped successfully',
    });

  } catch (error) {
    console.error('[RunPod API] Stop failed:', error);
    return NextResponse.json(
      { 
        error: 'Failed to stop deployment',
        details: error instanceof Error ? error.message : 'Unknown error'
      },
      { status: 500 }
    );
  }
}
<|MERGE_RESOLUTION|>--- conflicted
+++ resolved
@@ -1,917 +1,898 @@
-/**
- * @swagger
- * /api/training/deploy/runpod:
- *   post:
- *     summary: Deploy training job to RunPod
- *     description: |
- *       Start a fine-tuning training job on RunPod's GPU infrastructure.
- *
- *       This endpoint provisions a GPU pod, sets up the training environment,
- *       and begins model fine-tuning with your specified configuration and dataset.
- *
- *       **Features:**
- *       - Auto-provisioned GPU pods (A100, A6000, RTX 4090, etc.)
- *       - Automatic environment setup
- *       - Real-time metrics reporting
- *       - Budget controls and cost monitoring
- *       - Auto-shutdown on completion
- *
- *       **Use Cases:**
- *       - Start fine-tuning jobs programmatically
- *       - Scale training across multiple GPUs
- *       - Train models without local GPU hardware
- *
- *       **Workflow:**
- *       1. Create training configuration
- *       2. Upload dataset
- *       3. Deploy to RunPod
- *       4. Monitor via status endpoint
- *       5. Retrieve trained model artifacts
- *
- *       **Note:** Requires RunPod API key configured in Settings > Secrets
- *     tags:
- *       - Training
- *     security:
- *       - bearerAuth: []
- *     requestBody:
- *       required: true
- *       content:
- *         application/json:
- *           schema:
- *             type: object
- *             required:
- *               - training_config_id
- *             properties:
- *               training_config_id:
- *                 type: string
- *                 description: Training configuration ID
- *                 example: "cfg_abc123"
- *               gpu_type:
- *                 type: string
- *                 enum: [NVIDIA_A100_80GB, NVIDIA_A100_40GB, NVIDIA_A6000, NVIDIA_RTX_A5000, NVIDIA_RTX_4090]
- *                 description: GPU type to use
- *                 example: "NVIDIA_A100_80GB"
- *               gpu_count:
- *                 type: integer
- *                 default: 1
- *                 description: Number of GPUs
- *                 example: 1
- *               docker_image:
- *                 type: string
- *                 description: Custom Docker image (optional)
- *                 example: "runpod/pytorch:2.1.0-py3.10-cuda11.8.0-devel"
- *               volume_size_gb:
- *                 type: integer
- *                 default: 50
- *                 description: Persistent volume size in GB
- *                 example: 100
- *               budget_limit:
- *                 type: number
- *                 description: Maximum budget in USD
- *                 example: 50.00
- *               environment_variables:
- *                 type: object
- *                 description: Custom environment variables
- *                 additionalProperties:
- *                   type: string
- *                 example:
- *                   WANDB_API_KEY: "your-wandb-key"
- *                   HF_TOKEN: "your-hf-token"
- *     responses:
- *       200:
- *         description: Training job deployed successfully
- *         content:
- *           application/json:
- *             schema:
- *               type: object
- *               properties:
- *                 deployment_id:
- *                   type: string
- *                   example: "pod_abc123"
- *                 pod_id:
- *                   type: string
- *                   example: "pod_abc123"
- *                 pod_url:
- *                   type: string
- *                   format: uri
- *                   example: "https://pod-abc123.runpod.io"
- *                 status:
- *                   type: string
- *                   enum: [CREATED, RUNNING, EXITED, FAILED]
- *                   example: "RUNNING"
- *                 gpu_type:
- *                   type: string
- *                   example: "NVIDIA_A100_80GB"
- *                 gpu_count:
- *                   type: integer
- *                   example: 1
- *                 cost:
- *                   type: object
- *                   properties:
- *                     estimated_cost:
- *                       type: number
- *                       example: 25.50
- *                     cost_per_hour:
- *                       type: number
- *                       example: 1.89
- *                 message:
- *                   type: string
- *                   example: "RunPod deployment created successfully"
- *       400:
- *         description: Missing required fields or RunPod API key not configured
- *         content:
- *           application/json:
- *             schema:
- *               type: object
- *               properties:
- *                 error:
- *                   type: string
- *                   example: "RunPod API key not configured"
- *       401:
- *         description: Unauthorized
- *         content:
- *           application/json:
- *             schema:
- *               $ref: '#/components/schemas/Error'
- *       404:
- *         description: Training configuration not found
- *         content:
- *           application/json:
- *             schema:
- *               $ref: '#/components/schemas/Error'
- *   get:
- *     summary: Get RunPod deployment status
- *     description: |
- *       Check the status of a running or completed RunPod training deployment.
- *
- *       Returns real-time information about:
- *       - Pod status (running, stopped, failed)
- *       - Training metrics
- *       - Cost information
- *       - Resource usage
- *     tags:
- *       - Training
- *     security:
- *       - bearerAuth: []
- *     parameters:
- *       - in: query
- *         name: deployment_id
- *         required: true
- *         schema:
- *           type: string
- *         description: RunPod deployment/pod ID
- *         example: "pod_abc123"
- *     responses:
- *       200:
- *         description: Status retrieved successfully
- *         content:
- *           application/json:
- *             schema:
- *               type: object
- *               properties:
- *                 deployment_id:
- *                   type: string
- *                 status:
- *                   type: string
- *                   enum: [CREATED, RUNNING, EXITED, FAILED]
- *                 pod_url:
- *                   type: string
- *                 cost:
- *                   type: object
- *                   properties:
- *                     actual_cost:
- *                       type: number
- *                       example: 12.45
- *                 metrics:
- *                   type: object
- *                   description: Training metrics (if available)
- *       400:
- *         description: Missing deployment_id parameter
- *         content:
- *           application/json:
- *             schema:
- *               $ref: '#/components/schemas/Error'
- *       401:
- *         description: Unauthorized
- *         content:
- *           application/json:
- *             schema:
- *               $ref: '#/components/schemas/Error'
- *   delete:
- *     summary: Stop RunPod deployment
- *     description: |
- *       Stop a running RunPod training deployment.
- *
- *       This will:
- *       - Stop the training process
- *       - Terminate the GPU pod
- *       - Save final model checkpoints (if configured)
- *       - Update cost tracking
- *     tags:
- *       - Training
- *     security:
- *       - bearerAuth: []
- *     parameters:
- *       - in: query
- *         name: deployment_id
- *         required: true
- *         schema:
- *           type: string
- *         description: RunPod deployment/pod ID
- *         example: "pod_abc123"
- *     responses:
- *       200:
- *         description: Deployment stopped successfully
- *         content:
- *           application/json:
- *             schema:
- *               type: object
- *               properties:
- *                 deployment_id:
- *                   type: string
- *                 status:
- *                   type: string
- *                   example: "stopped"
- *                 message:
- *                   type: string
- *                   example: "RunPod deployment stopped successfully"
- *       400:
- *         description: Missing deployment_id parameter
- *         content:
- *           application/json:
- *             schema:
- *               $ref: '#/components/schemas/Error'
- *       401:
- *         description: Unauthorized
- *         content:
- *           application/json:
- *             schema:
- *               $ref: '#/components/schemas/Error'
- */
-
-import { NextRequest, NextResponse } from 'next/server';
-import { createClient } from '@supabase/supabase-js';
-import { runPodService } from '@/lib/training/runpod-service';
-import { secretsManager } from '@/lib/secrets/secrets-manager.service';
-import { decrypt } from '@/lib/models/encryption';
-import type { RunPodDeploymentRequest } from '@/lib/training/deployment.types';
-import crypto from 'crypto';
-
-export const runtime = 'nodejs';
-
-// ============================================================================
-// POST - Deploy to RunPod
-// ============================================================================
-
-export async function POST(request: NextRequest) {
-  let jobId: string | undefined;
-  let supabase: any;
-
-  try {
-    console.log('[RunPod API] Received deployment request');
-
-    // Authenticate user
-    const authHeader = request.headers.get('authorization');
-    if (!authHeader) {
-      return NextResponse.json(
-        { error: 'Missing authorization header' },
-        { status: 401 }
-      );
-    }
-
-    const supabaseUrl = process.env.NEXT_PUBLIC_SUPABASE_URL!;
-    const supabaseAnonKey = process.env.NEXT_PUBLIC_SUPABASE_ANON_KEY!;
-    supabase = createClient(supabaseUrl, supabaseAnonKey, {
-      global: {
-        headers: {
-          Authorization: authHeader,
-        },
-      },
-    });
-
-    const { data: { user }, error: authError } = await supabase.auth.getUser();
-
-    if (authError || !user) {
-      console.error('[RunPod API] Authentication failed:', authError);
-      return NextResponse.json(
-        { error: 'Unauthorized' },
-        { status: 401 }
-      );
-    }
-
-    // Parse request body
-    const body: RunPodDeploymentRequest = await request.json();
-    const {
-      training_config_id,
-      gpu_type,
-      gpu_count,
-      docker_image,
-      volume_size_gb,
-      environment_variables,
-      budget_limit,
-    } = body;
-
-    console.log('[RunPod API] Request:', {
-      training_config_id,
-      gpu_type,
-      gpu_count,
-      user_id: user.id,
-    });
-
-    // Validate required fields
-    if (!training_config_id) {
-      return NextResponse.json(
-        { error: 'Missing required field: training_config_id' },
-        { status: 400 }
-      );
-    }
-
-    // Retrieve RunPod API key from secrets vault
-    const secret = await secretsManager.getSecret(user.id, 'runpod', supabase);
-    
-    if (!secret) {
-      console.error('[RunPod API] No RunPod credentials found');
-      return NextResponse.json(
-        { error: 'RunPod API key not configured. Please add your RunPod credentials in the Secrets Vault.' },
-        { status: 400 }
-      );
-    }
-
-    // Decrypt API key
-    let runpodApiKey: string;
-    try {
-      runpodApiKey = decrypt(secret.api_key_encrypted);
-    } catch (error) {
-      console.error('[RunPod API] Failed to decrypt API key:', error);
-      return NextResponse.json(
-        { error: 'Failed to decrypt RunPod API key' },
-        { status: 500 }
-      );
-    }
-
-    // Retrieve HuggingFace credentials for model upload (optional)
-    let hfToken: string | undefined;
-    let hfRepoName: string | undefined;
-
-    const hfSecret = await secretsManager.getSecret(user.id, 'huggingface', supabase);
-    if (hfSecret) {
-      try {
-        hfToken = decrypt(hfSecret.api_key_encrypted);
-
-        // Debug: Log the entire metadata structure
-        console.log('[RunPod API] HuggingFace metadata:', JSON.stringify(hfSecret.metadata));
-
-        // Try multiple possible paths for username
-        let hfUsername =
-          hfSecret.metadata?.huggingface?.username ||  // Expected path
-          hfSecret.metadata?.username ||                // Alternative path
-          (hfSecret.metadata as any)?.hf_username;      // Another alternative
-
-        console.log('[RunPod API] Extracted username:', hfUsername);
-
-        // If username not in metadata, try to fetch it from HuggingFace API
-        if (hfToken && !hfUsername) {
-          console.log('[RunPod API] Fetching HuggingFace username from API...');
-          try {
-            const hfResponse = await fetch('https://huggingface.co/api/whoami', {
-              headers: { 'Authorization': `Bearer ${hfToken}` }
-            });
-            if (hfResponse.ok) {
-              const hfData = await hfResponse.json();
-              hfUsername = hfData.name;
-              console.log('[RunPod API] ✓ Retrieved HuggingFace username from API:', hfUsername);
-            } else {
-              console.warn('[RunPod API] Failed to fetch HF username:', hfResponse.status);
-            }
-          } catch (apiError) {
-            console.warn('[RunPod API] Error fetching HF username:', apiError);
-          }
-        }
-
-        if (hfToken && hfUsername) {
-          // Auto-generate repo name from HF username + config name
-          // Format: username/config-name (sanitized)
-          const sanitizedConfigName = training_config_id.slice(0, 8); // Use first 8 chars of ID as fallback
-          hfRepoName = `${hfUsername}/finetune-${sanitizedConfigName}`;
-          console.log('[RunPod API] ✓ HuggingFace upload enabled:', hfRepoName);
-        } else {
-          console.log('[RunPod API] ℹ HuggingFace credentials incomplete (missing username)');
-        }
-      } catch (error) {
-        console.warn('[RunPod API] Failed to decrypt HuggingFace token:', error);
-      }
-    } else {
-      console.log('[RunPod API] ℹ No HuggingFace credentials - model upload disabled');
-    }
-
-    // Fetch training configuration with attached datasets via junction table
-    const { data: trainingConfig, error: configError } = await supabase
-      .from('training_configs')
-      .select(`
-        *,
-        datasets:training_config_datasets(
-          dataset:training_datasets(*)
-        )
-      `)
-      .eq('id', training_config_id)
-      .eq('user_id', user.id)
-      .single();
-
-    if (configError || !trainingConfig) {
-      console.error('[RunPod API] Training config not found:', configError);
-      return NextResponse.json(
-        { error: 'Training configuration not found' },
-        { status: 404 }
-      );
-    }
-
-    console.log('[RunPod API] Retrieved training config:', trainingConfig.name);
-
-    // Extract dataset from junction table
-    const attachedDatasets = trainingConfig.datasets || [];
-    const dataset = attachedDatasets[0]?.dataset;
-    const datasetStoragePath = dataset?.storage_path;
-
-    console.log('[RunPod API] Attached datasets count:', attachedDatasets.length);
-    if (dataset) {
-      console.log('[RunPod API] Using dataset:', dataset.name, 'at', datasetStoragePath);
-    }
-
-    let datasetDownloadUrl: string;
-
-    if (datasetStoragePath) {
-      console.log('[RunPod API] Generating download URL for dataset:', datasetStoragePath);
-
-      try {
-        const { datasetUrlService } = await import('@/lib/training/dataset-url-service');
-        const urlData = await datasetUrlService.generateDownloadUrl(
-          datasetStoragePath,
-          user.id,
-          supabase,
-          2,
-          dataset.storage_provider || 'supabase'
-        );
-
-        datasetDownloadUrl = urlData.url;
-        console.log('[RunPod API] Dataset download URL generated:', urlData.token.substring(0, 10));
-      } catch (error) {
-        console.error('[RunPod API] Failed to generate dataset URL:', error);
-        return NextResponse.json(
-          {
-            error: 'Failed to prepare dataset for download',
-            details: error instanceof Error ? error.message : 'Unknown error'
-          },
-          { status: 500 }
-        );
-      }
-    } else {
-      console.error('[RunPod API] No dataset attached to this training configuration');
-      return NextResponse.json(
-        { error: 'Please attach a dataset to this training configuration before deploying' },
-        { status: 400 }
-      );
-    }
-
-    jobId = crypto.randomUUID();
-    const jobToken = crypto.randomBytes(32).toString('base64url');
-
-    // Extract model name from config JSON
-    console.log('[RunPod API] Config structure:', {
-      has_config_json: !!trainingConfig.config_json,
-      has_model_in_config: !!trainingConfig.config_json?.model,
-      model_name: trainingConfig.config_json?.model?.name,
-      model_name_type: typeof trainingConfig.config_json?.model?.name,
-      model_name_raw: JSON.stringify(trainingConfig.config_json?.model?.name),
-      config_keys: trainingConfig.config_json ? Object.keys(trainingConfig.config_json) : [],
-      full_model_object: JSON.stringify(trainingConfig.config_json?.model)
-    });
-
-    const modelName = trainingConfig.config_json?.model?.name ||
-                      trainingConfig.model_name ||
-                      'Qwen/Qwen2.5-0.5B-Instruct'; // Fallback to a small public model
-
-    console.log('[RunPod API] Using model:', modelName);
-    console.log('[RunPod API] Model name has slash:', modelName.includes('/'));
-    console.log('[RunPod API] Model name characters:', modelName.split('').map((c: string) => `${c}(${c.charCodeAt(0)})`).join(' '));
-
-<<<<<<< HEAD
-    // Get dataset metadata for sample count
-    const { data: dataset } = await supabase
-      .from('training_datasets')
-      .select('sample_count, train_samples, val_samples')
-      .eq('storage_path', datasetStoragePath)
-      .single();
-
-    console.log('[RunPod API] Dataset metadata:', dataset);
-=======
-    // Extract dataset metadata (already loaded from junction table)
-    const sampleCount = dataset?.sample_count || 0;
-    console.log('[RunPod API] Dataset sample count:', sampleCount);
->>>>>>> af01bf38
-
-    // Calculate total_steps from config
-    const config = trainingConfig.config_json;
-    const batchSize = config?.training?.batch_size || 4;
-    const gradAccum = config?.training?.gradient_accumulation_steps || 8;
-    const numEpochs = config?.training?.num_epochs || 3;
-<<<<<<< HEAD
-    const sampleCount = dataset?.sample_count || 0;
-=======
->>>>>>> af01bf38
-
-    let totalSteps = null;
-    if (sampleCount > 0) {
-      const effectiveBatch = batchSize * gradAccum;
-      const stepsPerEpoch = Math.ceil(sampleCount / effectiveBatch);
-      totalSteps = stepsPerEpoch * numEpochs;
-      console.log('[RunPod API] Calculated total_steps:', totalSteps, `(${sampleCount} samples / ${effectiveBatch} batch * ${numEpochs} epochs)`);
-    }
-
-    const { error: jobError } = await supabase
-      .from('local_training_jobs')
-      .insert({
-        id: jobId,
-        user_id: user.id,
-        model_name: modelName,
-        dataset_path: datasetStoragePath,
-        status: 'pending',
-        job_token: jobToken,
-        config: trainingConfig.config_json,
-        started_at: new Date().toISOString(),
-        // Add dataset metadata
-        total_samples: dataset?.sample_count || null,
-        train_samples: dataset?.train_samples || null,
-        val_samples: dataset?.val_samples || null,
-        // Add calculated total_steps
-        total_steps: totalSteps,
-<<<<<<< HEAD
-        expected_total_steps: totalSteps,
-=======
->>>>>>> af01bf38
-      });
-
-    if (jobError) {
-      console.error('[RunPod API] Failed to create job:', jobError);
-      return NextResponse.json(
-        { error: 'Failed to create training job' },
-        { status: 500 }
-      );
-    }
-
-    console.log('[RunPod API] Created job:', jobId);
-
-    // Auto-detect app URL from request if NEXT_PUBLIC_APP_URL not set
-    console.log('[RunPod API] DEBUG - NEXT_PUBLIC_APP_URL env var:', process.env.NEXT_PUBLIC_APP_URL);
-    console.log('[RunPod API] DEBUG - Request host:', request.headers.get('host'));
-    console.log('[RunPod API] DEBUG - Request protocol:', request.headers.get('x-forwarded-proto'));
-
-    let appUrl = process.env.NEXT_PUBLIC_APP_URL;
-
-    if (!appUrl) {
-      const host = request.headers.get('host');
-      const protocol = request.headers.get('x-forwarded-proto') || 'https';
-      appUrl = `${protocol}://${host}`;
-      console.log('[RunPod API] Auto-detected app URL from request:', appUrl);
-    } else {
-      console.log('[RunPod API] Using NEXT_PUBLIC_APP_URL from environment:', appUrl);
-    }
-
-    console.log('[RunPod API] DEBUG - Final appUrl value:', appUrl);
-
-    if (appUrl.includes('localhost') && process.env.NODE_ENV === 'production') {
-      console.error('[RunPod API] ⚠️  WARNING: Using localhost URL in production!');
-      console.error('[RunPod API] Metrics API will be unreachable from RunPod pods.');
-    }
-
-    const trainingScript = runPodService.generateTrainingScript(
-      modelName,
-      datasetStoragePath,
-      trainingConfig.config_json || {}
-    );
-
-    // Construct URLs that will be passed to RunPod
-    // Note: job_id is passed in POST body, not URL path
-    const metricsApiUrl = `${appUrl}/api/training/local/metrics`;
-    const alertApiUrl = `${appUrl}/api/alerts/trigger`;
-
-    console.log('[RunPod API] DEBUG - Constructed METRICS_API_URL:', metricsApiUrl);
-    console.log('[RunPod API] DEBUG - Constructed ALERT_API_URL:', alertApiUrl);
-
-    const deployment = await runPodService.createPod(
-      {
-        training_config_id,
-        gpu_type,
-        gpu_count,
-        docker_image,
-        volume_size_gb,
-        environment_variables: {
-          ...environment_variables,
-          JOB_ID: jobId,
-          JOB_TOKEN: jobToken,
-          USER_ID: user.id,  // Pass user ID for predictions persistence
-          // Fixed environment variable names to match Python script expectations
-          SUPABASE_URL: process.env.NEXT_PUBLIC_SUPABASE_URL!,
-          SUPABASE_ANON_KEY: process.env.NEXT_PUBLIC_SUPABASE_ANON_KEY!,
-          // Also provide service role key as fallback for RLS bypass if needed
-          SUPABASE_SERVICE_KEY: process.env.SUPABASE_SERVICE_ROLE_KEY!,
-          DATASET_URL: datasetDownloadUrl,
-          MODEL_NAME: modelName,
-          // Metrics API configuration for cloud training metrics reporting
-          METRICS_API_URL: metricsApiUrl,
-          // Alert API configuration for job status notifications
-          ALERT_API_URL: alertApiUrl,
-          INTERNAL_API_KEY: process.env.INTERNAL_API_KEY || '',
-          ...(hfToken && hfRepoName && {
-            HF_TOKEN: hfToken,
-            HF_REPO_NAME: hfRepoName
-          }), // Include HF credentials if available
-          // Performance tuning for cloud training
-          DEFAULT_DATALOADER_NUM_WORKERS: '4',
-          DEFAULT_DATALOADER_PREFETCH_FACTOR: '2',
-          DEFAULT_PRETOKENIZE: 'true',
-        },
-        budget_limit,
-      },
-      runpodApiKey,
-      trainingScript,
-      trainingConfig.config_json,  // Pass training config for time estimation
-      dataset?.total_examples       // Pass dataset size for time estimation
-    );
-
-    console.log('[RunPod API] Pod created:', deployment.pod_id);
-
-    // Store deployment in database
-    const { error: insertError } = await supabase
-      .from('cloud_deployments')
-      .insert({
-        user_id: user.id,
-        platform: 'runpod',
-        training_config_id,
-        deployment_id: deployment.pod_id,
-        status: deployment.status,
-        url: deployment.pod_url,
-        config: {
-          job_id: jobId, // Link to local_training_jobs record
-          gpu_type,
-          gpu_count,
-          docker_image,
-          volume_size_gb,
-          environment_variables,
-        },
-        estimated_cost: deployment.cost.estimated_cost,
-        cost_per_hour: deployment.cost.cost_per_hour,
-        budget_limit,
-      })
-      .select()
-      .single();
-
-    if (insertError) {
-      console.error('[RunPod API] Failed to store deployment:', insertError);
-      // Don't fail the request - pod was created successfully
-    }
-
-    console.log('[RunPod API] Deployment stored in database');
-
-    return NextResponse.json({
-      job_id: jobId,  // Local training job ID for status tracking
-      deployment_id: deployment.pod_id,
-      pod_id: deployment.pod_id,
-      pod_url: deployment.pod_url,
-      status: deployment.status,
-      gpu_type: deployment.gpu_type,
-      gpu_count: deployment.gpu_count,
-      cost: deployment.cost,
-      message: 'RunPod deployment created successfully',
-    });
-
-  } catch (error) {
-    console.error('[RunPod API] Deployment failed:', error);
-
-    // Clean up: Mark job as failed if it was created
-    if (jobId && supabase) {
-      console.log('[RunPod API] Marking job as failed:', jobId);
-      try {
-        await supabase
-          .from('local_training_jobs')
-          .update({
-            status: 'failed',
-            error: error instanceof Error ? error.message : 'Unknown error',
-            completed_at: new Date().toISOString()
-          })
-          .eq('id', jobId);
-      } catch (updateError) {
-        console.error('[RunPod API] Failed to update job status:', updateError);
-      }
-    }
-
-    return NextResponse.json(
-      {
-        error: 'Failed to create RunPod deployment',
-        details: error instanceof Error ? error.message : 'Unknown error'
-      },
-      { status: 500 }
-    );
-  }
-}
-
-// ============================================================================
-// GET - Get deployment status
-// ============================================================================
-
-export async function GET(request: NextRequest) {
-  try {
-    console.log('[RunPod API] Received status request');
-
-    // Authenticate user
-    const authHeader = request.headers.get('authorization');
-    if (!authHeader) {
-      return NextResponse.json(
-        { error: 'Missing authorization header' },
-        { status: 401 }
-      );
-    }
-
-    const supabaseUrl = process.env.NEXT_PUBLIC_SUPABASE_URL!;
-    const supabaseAnonKey = process.env.NEXT_PUBLIC_SUPABASE_ANON_KEY!;
-    const supabase = createClient(supabaseUrl, supabaseAnonKey, {
-      global: {
-        headers: {
-          Authorization: authHeader,
-        },
-      },
-    });
-
-    const { data: { user }, error: authError } = await supabase.auth.getUser();
-
-    if (authError || !user) {
-      console.error('[RunPod API] Authentication failed:', authError);
-      return NextResponse.json(
-        { error: 'Unauthorized' },
-        { status: 401 }
-      );
-    }
-
-    // Get deployment ID from query
-    const { searchParams } = new URL(request.url);
-    const deploymentId = searchParams.get('deployment_id');
-
-    if (!deploymentId) {
-      return NextResponse.json(
-        { error: 'Missing deployment_id parameter' },
-        { status: 400 }
-      );
-    }
-
-    console.log('[RunPod API] Getting status for pod:', deploymentId);
-
-    // Retrieve RunPod API key
-    const secret = await secretsManager.getSecret(user.id, 'runpod', supabase);
-    
-    if (!secret) {
-      return NextResponse.json(
-        { error: 'RunPod API key not configured' },
-        { status: 400 }
-      );
-    }
-
-    const runpodApiKey = decrypt(secret.api_key_encrypted);
-
-    // Get pod status
-    const status = await runPodService.getPodStatus(deploymentId, runpodApiKey);
-
-    console.log('[RunPod API] Current status:', status.status);
-
-    // Update database record
-    const { error: updateError } = await supabase
-      .from('cloud_deployments')
-      .update({
-        status: status.status,
-        actual_cost: status.cost.actual_cost,
-        updated_at: new Date().toISOString(),
-      })
-      .eq('deployment_id', deploymentId)
-      .eq('user_id', user.id);
-
-    if (updateError) {
-      console.error('[RunPod API] Failed to update status:', updateError);
-    }
-
-    return NextResponse.json({
-      deployment_id: status.pod_id,
-      status: status.status,
-      pod_url: status.pod_url,
-      cost: status.cost,
-      metrics: status.metrics,
-    });
-
-  } catch (error) {
-    console.error('[RunPod API] Status check failed:', error);
-    return NextResponse.json(
-      { 
-        error: 'Failed to get deployment status',
-        details: error instanceof Error ? error.message : 'Unknown error'
-      },
-      { status: 500 }
-    );
-  }
-}
-
-// ============================================================================
-// DELETE - Stop deployment
-// ============================================================================
-
-export async function DELETE(request: NextRequest) {
-  try {
-    console.log('[RunPod API] Received stop request');
-
-    // Authenticate user
-    const authHeader = request.headers.get('authorization');
-    if (!authHeader) {
-      return NextResponse.json(
-        { error: 'Missing authorization header' },
-        { status: 401 }
-      );
-    }
-
-    const supabaseUrl = process.env.NEXT_PUBLIC_SUPABASE_URL!;
-    const supabaseAnonKey = process.env.NEXT_PUBLIC_SUPABASE_ANON_KEY!;
-    const supabase = createClient(supabaseUrl, supabaseAnonKey, {
-      global: {
-        headers: {
-          Authorization: authHeader,
-        },
-      },
-    });
-
-    const { data: { user }, error: authError } = await supabase.auth.getUser();
-
-    if (authError || !user) {
-      console.error('[RunPod API] Authentication failed:', authError);
-      return NextResponse.json(
-        { error: 'Unauthorized' },
-        { status: 401 }
-      );
-    }
-
-    // Get deployment ID from query
-    const { searchParams } = new URL(request.url);
-    const deploymentId = searchParams.get('deployment_id');
-
-    if (!deploymentId) {
-      return NextResponse.json(
-        { error: 'Missing deployment_id parameter' },
-        { status: 400 }
-      );
-    }
-
-    console.log('[RunPod API] Stopping pod:', deploymentId);
-
-    // Retrieve RunPod API key
-    const secret = await secretsManager.getSecret(user.id, 'runpod', supabase);
-    
-    if (!secret) {
-      return NextResponse.json(
-        { error: 'RunPod API key not configured' },
-        { status: 400 }
-      );
-    }
-
-    const runpodApiKey = decrypt(secret.api_key_encrypted);
-
-    // Stop pod
-    await runPodService.stopPod(deploymentId, runpodApiKey);
-
-    console.log('[RunPod API] Pod stopped');
-
-    // Update database record
-    const { error: updateError } = await supabase
-      .from('cloud_deployments')
-      .update({
-        status: 'stopped',
-        completed_at: new Date().toISOString(),
-        updated_at: new Date().toISOString(),
-      })
-      .eq('deployment_id', deploymentId)
-      .eq('user_id', user.id);
-
-    if (updateError) {
-      console.error('[RunPod API] Failed to update status:', updateError);
-    }
-
-    return NextResponse.json({
-      deployment_id: deploymentId,
-      status: 'stopped',
-      message: 'RunPod deployment stopped successfully',
-    });
-
-  } catch (error) {
-    console.error('[RunPod API] Stop failed:', error);
-    return NextResponse.json(
-      { 
-        error: 'Failed to stop deployment',
-        details: error instanceof Error ? error.message : 'Unknown error'
-      },
-      { status: 500 }
-    );
-  }
-}
+/**
+ * @swagger
+ * /api/training/deploy/runpod:
+ *   post:
+ *     summary: Deploy training job to RunPod
+ *     description: |
+ *       Start a fine-tuning training job on RunPod's GPU infrastructure.
+ *
+ *       This endpoint provisions a GPU pod, sets up the training environment,
+ *       and begins model fine-tuning with your specified configuration and dataset.
+ *
+ *       **Features:**
+ *       - Auto-provisioned GPU pods (A100, A6000, RTX 4090, etc.)
+ *       - Automatic environment setup
+ *       - Real-time metrics reporting
+ *       - Budget controls and cost monitoring
+ *       - Auto-shutdown on completion
+ *
+ *       **Use Cases:**
+ *       - Start fine-tuning jobs programmatically
+ *       - Scale training across multiple GPUs
+ *       - Train models without local GPU hardware
+ *
+ *       **Workflow:**
+ *       1. Create training configuration
+ *       2. Upload dataset
+ *       3. Deploy to RunPod
+ *       4. Monitor via status endpoint
+ *       5. Retrieve trained model artifacts
+ *
+ *       **Note:** Requires RunPod API key configured in Settings > Secrets
+ *     tags:
+ *       - Training
+ *     security:
+ *       - bearerAuth: []
+ *     requestBody:
+ *       required: true
+ *       content:
+ *         application/json:
+ *           schema:
+ *             type: object
+ *             required:
+ *               - training_config_id
+ *             properties:
+ *               training_config_id:
+ *                 type: string
+ *                 description: Training configuration ID
+ *                 example: "cfg_abc123"
+ *               gpu_type:
+ *                 type: string
+ *                 enum: [NVIDIA_A100_80GB, NVIDIA_A100_40GB, NVIDIA_A6000, NVIDIA_RTX_A5000, NVIDIA_RTX_4090]
+ *                 description: GPU type to use
+ *                 example: "NVIDIA_A100_80GB"
+ *               gpu_count:
+ *                 type: integer
+ *                 default: 1
+ *                 description: Number of GPUs
+ *                 example: 1
+ *               docker_image:
+ *                 type: string
+ *                 description: Custom Docker image (optional)
+ *                 example: "runpod/pytorch:2.1.0-py3.10-cuda11.8.0-devel"
+ *               volume_size_gb:
+ *                 type: integer
+ *                 default: 50
+ *                 description: Persistent volume size in GB
+ *                 example: 100
+ *               budget_limit:
+ *                 type: number
+ *                 description: Maximum budget in USD
+ *                 example: 50.00
+ *               environment_variables:
+ *                 type: object
+ *                 description: Custom environment variables
+ *                 additionalProperties:
+ *                   type: string
+ *                 example:
+ *                   WANDB_API_KEY: "your-wandb-key"
+ *                   HF_TOKEN: "your-hf-token"
+ *     responses:
+ *       200:
+ *         description: Training job deployed successfully
+ *         content:
+ *           application/json:
+ *             schema:
+ *               type: object
+ *               properties:
+ *                 deployment_id:
+ *                   type: string
+ *                   example: "pod_abc123"
+ *                 pod_id:
+ *                   type: string
+ *                   example: "pod_abc123"
+ *                 pod_url:
+ *                   type: string
+ *                   format: uri
+ *                   example: "https://pod-abc123.runpod.io"
+ *                 status:
+ *                   type: string
+ *                   enum: [CREATED, RUNNING, EXITED, FAILED]
+ *                   example: "RUNNING"
+ *                 gpu_type:
+ *                   type: string
+ *                   example: "NVIDIA_A100_80GB"
+ *                 gpu_count:
+ *                   type: integer
+ *                   example: 1
+ *                 cost:
+ *                   type: object
+ *                   properties:
+ *                     estimated_cost:
+ *                       type: number
+ *                       example: 25.50
+ *                     cost_per_hour:
+ *                       type: number
+ *                       example: 1.89
+ *                 message:
+ *                   type: string
+ *                   example: "RunPod deployment created successfully"
+ *       400:
+ *         description: Missing required fields or RunPod API key not configured
+ *         content:
+ *           application/json:
+ *             schema:
+ *               type: object
+ *               properties:
+ *                 error:
+ *                   type: string
+ *                   example: "RunPod API key not configured"
+ *       401:
+ *         description: Unauthorized
+ *         content:
+ *           application/json:
+ *             schema:
+ *               $ref: '#/components/schemas/Error'
+ *       404:
+ *         description: Training configuration not found
+ *         content:
+ *           application/json:
+ *             schema:
+ *               $ref: '#/components/schemas/Error'
+ *   get:
+ *     summary: Get RunPod deployment status
+ *     description: |
+ *       Check the status of a running or completed RunPod training deployment.
+ *
+ *       Returns real-time information about:
+ *       - Pod status (running, stopped, failed)
+ *       - Training metrics
+ *       - Cost information
+ *       - Resource usage
+ *     tags:
+ *       - Training
+ *     security:
+ *       - bearerAuth: []
+ *     parameters:
+ *       - in: query
+ *         name: deployment_id
+ *         required: true
+ *         schema:
+ *           type: string
+ *         description: RunPod deployment/pod ID
+ *         example: "pod_abc123"
+ *     responses:
+ *       200:
+ *         description: Status retrieved successfully
+ *         content:
+ *           application/json:
+ *             schema:
+ *               type: object
+ *               properties:
+ *                 deployment_id:
+ *                   type: string
+ *                 status:
+ *                   type: string
+ *                   enum: [CREATED, RUNNING, EXITED, FAILED]
+ *                 pod_url:
+ *                   type: string
+ *                 cost:
+ *                   type: object
+ *                   properties:
+ *                     actual_cost:
+ *                       type: number
+ *                       example: 12.45
+ *                 metrics:
+ *                   type: object
+ *                   description: Training metrics (if available)
+ *       400:
+ *         description: Missing deployment_id parameter
+ *         content:
+ *           application/json:
+ *             schema:
+ *               $ref: '#/components/schemas/Error'
+ *       401:
+ *         description: Unauthorized
+ *         content:
+ *           application/json:
+ *             schema:
+ *               $ref: '#/components/schemas/Error'
+ *   delete:
+ *     summary: Stop RunPod deployment
+ *     description: |
+ *       Stop a running RunPod training deployment.
+ *
+ *       This will:
+ *       - Stop the training process
+ *       - Terminate the GPU pod
+ *       - Save final model checkpoints (if configured)
+ *       - Update cost tracking
+ *     tags:
+ *       - Training
+ *     security:
+ *       - bearerAuth: []
+ *     parameters:
+ *       - in: query
+ *         name: deployment_id
+ *         required: true
+ *         schema:
+ *           type: string
+ *         description: RunPod deployment/pod ID
+ *         example: "pod_abc123"
+ *     responses:
+ *       200:
+ *         description: Deployment stopped successfully
+ *         content:
+ *           application/json:
+ *             schema:
+ *               type: object
+ *               properties:
+ *                 deployment_id:
+ *                   type: string
+ *                 status:
+ *                   type: string
+ *                   example: "stopped"
+ *                 message:
+ *                   type: string
+ *                   example: "RunPod deployment stopped successfully"
+ *       400:
+ *         description: Missing deployment_id parameter
+ *         content:
+ *           application/json:
+ *             schema:
+ *               $ref: '#/components/schemas/Error'
+ *       401:
+ *         description: Unauthorized
+ *         content:
+ *           application/json:
+ *             schema:
+ *               $ref: '#/components/schemas/Error'
+ */
+
+import { NextRequest, NextResponse } from 'next/server';
+import { createClient } from '@supabase/supabase-js';
+import { runPodService } from '@/lib/training/runpod-service';
+import { secretsManager } from '@/lib/secrets/secrets-manager.service';
+import { decrypt } from '@/lib/models/encryption';
+import type { RunPodDeploymentRequest } from '@/lib/training/deployment.types';
+import crypto from 'crypto';
+
+export const runtime = 'nodejs';
+
+// ============================================================================
+// POST - Deploy to RunPod
+// ============================================================================
+
+export async function POST(request: NextRequest) {
+  let jobId: string | undefined;
+  let supabase: any;
+
+  try {
+    console.log('[RunPod API] Received deployment request');
+
+    // Authenticate user
+    const authHeader = request.headers.get('authorization');
+    if (!authHeader) {
+      return NextResponse.json(
+        { error: 'Missing authorization header' },
+        { status: 401 }
+      );
+    }
+
+    const supabaseUrl = process.env.NEXT_PUBLIC_SUPABASE_URL!;
+    const supabaseAnonKey = process.env.NEXT_PUBLIC_SUPABASE_ANON_KEY!;
+    supabase = createClient(supabaseUrl, supabaseAnonKey, {
+      global: {
+        headers: {
+          Authorization: authHeader,
+        },
+      },
+    });
+
+    const { data: { user }, error: authError } = await supabase.auth.getUser();
+
+    if (authError || !user) {
+      console.error('[RunPod API] Authentication failed:', authError);
+      return NextResponse.json(
+        { error: 'Unauthorized' },
+        { status: 401 }
+      );
+    }
+
+    // Parse request body
+    const body: RunPodDeploymentRequest = await request.json();
+    const {
+      training_config_id,
+      gpu_type,
+      gpu_count,
+      docker_image,
+      volume_size_gb,
+      environment_variables,
+      budget_limit,
+    } = body;
+
+    console.log('[RunPod API] Request:', {
+      training_config_id,
+      gpu_type,
+      gpu_count,
+      user_id: user.id,
+    });
+
+    // Validate required fields
+    if (!training_config_id) {
+      return NextResponse.json(
+        { error: 'Missing required field: training_config_id' },
+        { status: 400 }
+      );
+    }
+
+    // Retrieve RunPod API key from secrets vault
+    const secret = await secretsManager.getSecret(user.id, 'runpod', supabase);
+    
+    if (!secret) {
+      console.error('[RunPod API] No RunPod credentials found');
+      return NextResponse.json(
+        { error: 'RunPod API key not configured. Please add your RunPod credentials in the Secrets Vault.' },
+        { status: 400 }
+      );
+    }
+
+    // Decrypt API key
+    let runpodApiKey: string;
+    try {
+      runpodApiKey = decrypt(secret.api_key_encrypted);
+    } catch (error) {
+      console.error('[RunPod API] Failed to decrypt API key:', error);
+      return NextResponse.json(
+        { error: 'Failed to decrypt RunPod API key' },
+        { status: 500 }
+      );
+    }
+
+    // Retrieve HuggingFace credentials for model upload (optional)
+    let hfToken: string | undefined;
+    let hfRepoName: string | undefined;
+
+    const hfSecret = await secretsManager.getSecret(user.id, 'huggingface', supabase);
+    if (hfSecret) {
+      try {
+        hfToken = decrypt(hfSecret.api_key_encrypted);
+
+        // Debug: Log the entire metadata structure
+        console.log('[RunPod API] HuggingFace metadata:', JSON.stringify(hfSecret.metadata));
+
+        // Try multiple possible paths for username
+        let hfUsername =
+          hfSecret.metadata?.huggingface?.username ||  // Expected path
+          hfSecret.metadata?.username ||                // Alternative path
+          (hfSecret.metadata as any)?.hf_username;      // Another alternative
+
+        console.log('[RunPod API] Extracted username:', hfUsername);
+
+        // If username not in metadata, try to fetch it from HuggingFace API
+        if (hfToken && !hfUsername) {
+          console.log('[RunPod API] Fetching HuggingFace username from API...');
+          try {
+            const hfResponse = await fetch('https://huggingface.co/api/whoami', {
+              headers: { 'Authorization': `Bearer ${hfToken}` }
+            });
+            if (hfResponse.ok) {
+              const hfData = await hfResponse.json();
+              hfUsername = hfData.name;
+              console.log('[RunPod API] ✓ Retrieved HuggingFace username from API:', hfUsername);
+            } else {
+              console.warn('[RunPod API] Failed to fetch HF username:', hfResponse.status);
+            }
+          } catch (apiError) {
+            console.warn('[RunPod API] Error fetching HF username:', apiError);
+          }
+        }
+
+        if (hfToken && hfUsername) {
+          // Auto-generate repo name from HF username + config name
+          // Format: username/config-name (sanitized)
+          const sanitizedConfigName = training_config_id.slice(0, 8); // Use first 8 chars of ID as fallback
+          hfRepoName = `${hfUsername}/finetune-${sanitizedConfigName}`;
+          console.log('[RunPod API] ✓ HuggingFace upload enabled:', hfRepoName);
+        } else {
+          console.log('[RunPod API] ℹ HuggingFace credentials incomplete (missing username)');
+        }
+      } catch (error) {
+        console.warn('[RunPod API] Failed to decrypt HuggingFace token:', error);
+      }
+    } else {
+      console.log('[RunPod API] ℹ No HuggingFace credentials - model upload disabled');
+    }
+
+    // Fetch training configuration with attached datasets via junction table
+    const { data: trainingConfig, error: configError } = await supabase
+      .from('training_configs')
+      .select(`
+        *,
+        datasets:training_config_datasets(
+          dataset:training_datasets(*)
+        )
+      `)
+      .eq('id', training_config_id)
+      .eq('user_id', user.id)
+      .single();
+
+    if (configError || !trainingConfig) {
+      console.error('[RunPod API] Training config not found:', configError);
+      return NextResponse.json(
+        { error: 'Training configuration not found' },
+        { status: 404 }
+      );
+    }
+
+    console.log('[RunPod API] Retrieved training config:', trainingConfig.name);
+
+    // Extract dataset from junction table
+    const attachedDatasets = trainingConfig.datasets || [];
+    const dataset = attachedDatasets[0]?.dataset;
+    const datasetStoragePath = dataset?.storage_path;
+
+    console.log('[RunPod API] Attached datasets count:', attachedDatasets.length);
+    if (dataset) {
+      console.log('[RunPod API] Using dataset:', dataset.name, 'at', datasetStoragePath);
+    }
+
+    let datasetDownloadUrl: string;
+
+    if (datasetStoragePath) {
+      console.log('[RunPod API] Generating download URL for dataset:', datasetStoragePath);
+
+      try {
+        const { datasetUrlService } = await import('@/lib/training/dataset-url-service');
+        const urlData = await datasetUrlService.generateDownloadUrl(
+          datasetStoragePath,
+          user.id,
+          supabase,
+          2,
+          dataset.storage_provider || 'supabase'
+        );
+
+        datasetDownloadUrl = urlData.url;
+        console.log('[RunPod API] Dataset download URL generated:', urlData.token.substring(0, 10));
+      } catch (error) {
+        console.error('[RunPod API] Failed to generate dataset URL:', error);
+        return NextResponse.json(
+          {
+            error: 'Failed to prepare dataset for download',
+            details: error instanceof Error ? error.message : 'Unknown error'
+          },
+          { status: 500 }
+        );
+      }
+    } else {
+      console.error('[RunPod API] No dataset attached to this training configuration');
+      return NextResponse.json(
+        { error: 'Please attach a dataset to this training configuration before deploying' },
+        { status: 400 }
+      );
+    }
+
+    jobId = crypto.randomUUID();
+    const jobToken = crypto.randomBytes(32).toString('base64url');
+
+    // Extract model name from config JSON
+    console.log('[RunPod API] Config structure:', {
+      has_config_json: !!trainingConfig.config_json,
+      has_model_in_config: !!trainingConfig.config_json?.model,
+      model_name: trainingConfig.config_json?.model?.name,
+      model_name_type: typeof trainingConfig.config_json?.model?.name,
+      model_name_raw: JSON.stringify(trainingConfig.config_json?.model?.name),
+      config_keys: trainingConfig.config_json ? Object.keys(trainingConfig.config_json) : [],
+      full_model_object: JSON.stringify(trainingConfig.config_json?.model)
+    });
+
+    const modelName = trainingConfig.config_json?.model?.name ||
+                      trainingConfig.model_name ||
+                      'Qwen/Qwen2.5-0.5B-Instruct'; // Fallback to a small public model
+
+    console.log('[RunPod API] Using model:', modelName);
+    console.log('[RunPod API] Model name has slash:', modelName.includes('/'));
+    console.log('[RunPod API] Model name characters:', modelName.split('').map((c: string) => `${c}(${c.charCodeAt(0)})`).join(' '));
+
+    // Extract dataset metadata (already loaded from junction table)
+    const sampleCount = dataset?.sample_count || 0;
+    console.log('[RunPod API] Dataset sample count:', sampleCount);
+
+    // Calculate total_steps from config
+    const config = trainingConfig.config_json;
+    const batchSize = config?.training?.batch_size || 4;
+    const gradAccum = config?.training?.gradient_accumulation_steps || 8;
+    const numEpochs = config?.training?.num_epochs || 3;
+
+    let totalSteps = null;
+    if (sampleCount > 0) {
+      const effectiveBatch = batchSize * gradAccum;
+      const stepsPerEpoch = Math.ceil(sampleCount / effectiveBatch);
+      totalSteps = stepsPerEpoch * numEpochs;
+      console.log('[RunPod API] Calculated total_steps:', totalSteps, `(${sampleCount} samples / ${effectiveBatch} batch * ${numEpochs} epochs)`);
+    }
+
+    const { error: jobError } = await supabase
+      .from('local_training_jobs')
+      .insert({
+        id: jobId,
+        user_id: user.id,
+        model_name: modelName,
+        dataset_path: datasetStoragePath,
+        status: 'pending',
+        job_token: jobToken,
+        config: trainingConfig.config_json,
+        started_at: new Date().toISOString(),
+        // Add dataset metadata
+        total_samples: dataset?.sample_count || null,
+        train_samples: dataset?.train_samples || null,
+        val_samples: dataset?.val_samples || null,
+        // Add calculated total_steps
+        total_steps: totalSteps,
+      });
+
+    if (jobError) {
+      console.error('[RunPod API] Failed to create job:', jobError);
+      return NextResponse.json(
+        { error: 'Failed to create training job' },
+        { status: 500 }
+      );
+    }
+
+    console.log('[RunPod API] Created job:', jobId);
+
+    // Auto-detect app URL from request if NEXT_PUBLIC_APP_URL not set
+    console.log('[RunPod API] DEBUG - NEXT_PUBLIC_APP_URL env var:', process.env.NEXT_PUBLIC_APP_URL);
+    console.log('[RunPod API] DEBUG - Request host:', request.headers.get('host'));
+    console.log('[RunPod API] DEBUG - Request protocol:', request.headers.get('x-forwarded-proto'));
+
+    let appUrl = process.env.NEXT_PUBLIC_APP_URL;
+
+    if (!appUrl) {
+      const host = request.headers.get('host');
+      const protocol = request.headers.get('x-forwarded-proto') || 'https';
+      appUrl = `${protocol}://${host}`;
+      console.log('[RunPod API] Auto-detected app URL from request:', appUrl);
+    } else {
+      console.log('[RunPod API] Using NEXT_PUBLIC_APP_URL from environment:', appUrl);
+    }
+
+    console.log('[RunPod API] DEBUG - Final appUrl value:', appUrl);
+
+    if (appUrl.includes('localhost') && process.env.NODE_ENV === 'production') {
+      console.error('[RunPod API] ⚠️  WARNING: Using localhost URL in production!');
+      console.error('[RunPod API] Metrics API will be unreachable from RunPod pods.');
+    }
+
+    const trainingScript = runPodService.generateTrainingScript(
+      modelName,
+      datasetStoragePath,
+      trainingConfig.config_json || {}
+    );
+
+    // Construct URLs that will be passed to RunPod
+    // Note: job_id is passed in POST body, not URL path
+    const metricsApiUrl = `${appUrl}/api/training/local/metrics`;
+    const alertApiUrl = `${appUrl}/api/alerts/trigger`;
+
+    console.log('[RunPod API] DEBUG - Constructed METRICS_API_URL:', metricsApiUrl);
+    console.log('[RunPod API] DEBUG - Constructed ALERT_API_URL:', alertApiUrl);
+
+    const deployment = await runPodService.createPod(
+      {
+        training_config_id,
+        gpu_type,
+        gpu_count,
+        docker_image,
+        volume_size_gb,
+        environment_variables: {
+          ...environment_variables,
+          JOB_ID: jobId,
+          JOB_TOKEN: jobToken,
+          USER_ID: user.id,  // Pass user ID for predictions persistence
+          // Fixed environment variable names to match Python script expectations
+          SUPABASE_URL: process.env.NEXT_PUBLIC_SUPABASE_URL!,
+          SUPABASE_ANON_KEY: process.env.NEXT_PUBLIC_SUPABASE_ANON_KEY!,
+          // Also provide service role key as fallback for RLS bypass if needed
+          SUPABASE_SERVICE_KEY: process.env.SUPABASE_SERVICE_ROLE_KEY!,
+          DATASET_URL: datasetDownloadUrl,
+          MODEL_NAME: modelName,
+          // Metrics API configuration for cloud training metrics reporting
+          METRICS_API_URL: metricsApiUrl,
+          // Alert API configuration for job status notifications
+          ALERT_API_URL: alertApiUrl,
+          INTERNAL_API_KEY: process.env.INTERNAL_API_KEY || '',
+          ...(hfToken && hfRepoName && {
+            HF_TOKEN: hfToken,
+            HF_REPO_NAME: hfRepoName
+          }), // Include HF credentials if available
+          // Performance tuning for cloud training
+          DEFAULT_DATALOADER_NUM_WORKERS: '4',
+          DEFAULT_DATALOADER_PREFETCH_FACTOR: '2',
+          DEFAULT_PRETOKENIZE: 'true',
+        },
+        budget_limit,
+      },
+      runpodApiKey,
+      trainingScript,
+      trainingConfig.config_json,  // Pass training config for time estimation
+      dataset?.total_examples       // Pass dataset size for time estimation
+    );
+
+    console.log('[RunPod API] Pod created:', deployment.pod_id);
+
+    // Store deployment in database
+    const { error: insertError } = await supabase
+      .from('cloud_deployments')
+      .insert({
+        user_id: user.id,
+        platform: 'runpod',
+        training_config_id,
+        deployment_id: deployment.pod_id,
+        status: deployment.status,
+        url: deployment.pod_url,
+        config: {
+          job_id: jobId, // Link to local_training_jobs record
+          gpu_type,
+          gpu_count,
+          docker_image,
+          volume_size_gb,
+          environment_variables,
+        },
+        estimated_cost: deployment.cost.estimated_cost,
+        cost_per_hour: deployment.cost.cost_per_hour,
+        budget_limit,
+      })
+      .select()
+      .single();
+
+    if (insertError) {
+      console.error('[RunPod API] Failed to store deployment:', insertError);
+      // Don't fail the request - pod was created successfully
+    }
+
+    console.log('[RunPod API] Deployment stored in database');
+
+    return NextResponse.json({
+      job_id: jobId,  // Local training job ID for status tracking
+      deployment_id: deployment.pod_id,
+      pod_id: deployment.pod_id,
+      pod_url: deployment.pod_url,
+      status: deployment.status,
+      gpu_type: deployment.gpu_type,
+      gpu_count: deployment.gpu_count,
+      cost: deployment.cost,
+      message: 'RunPod deployment created successfully',
+    });
+
+  } catch (error) {
+    console.error('[RunPod API] Deployment failed:', error);
+
+    // Clean up: Mark job as failed if it was created
+    if (jobId && supabase) {
+      console.log('[RunPod API] Marking job as failed:', jobId);
+      try {
+        await supabase
+          .from('local_training_jobs')
+          .update({
+            status: 'failed',
+            error: error instanceof Error ? error.message : 'Unknown error',
+            completed_at: new Date().toISOString()
+          })
+          .eq('id', jobId);
+      } catch (updateError) {
+        console.error('[RunPod API] Failed to update job status:', updateError);
+      }
+    }
+
+    return NextResponse.json(
+      {
+        error: 'Failed to create RunPod deployment',
+        details: error instanceof Error ? error.message : 'Unknown error'
+      },
+      { status: 500 }
+    );
+  }
+}
+
+// ============================================================================
+// GET - Get deployment status
+// ============================================================================
+
+export async function GET(request: NextRequest) {
+  try {
+    console.log('[RunPod API] Received status request');
+
+    // Authenticate user
+    const authHeader = request.headers.get('authorization');
+    if (!authHeader) {
+      return NextResponse.json(
+        { error: 'Missing authorization header' },
+        { status: 401 }
+      );
+    }
+
+    const supabaseUrl = process.env.NEXT_PUBLIC_SUPABASE_URL!;
+    const supabaseAnonKey = process.env.NEXT_PUBLIC_SUPABASE_ANON_KEY!;
+    const supabase = createClient(supabaseUrl, supabaseAnonKey, {
+      global: {
+        headers: {
+          Authorization: authHeader,
+        },
+      },
+    });
+
+    const { data: { user }, error: authError } = await supabase.auth.getUser();
+
+    if (authError || !user) {
+      console.error('[RunPod API] Authentication failed:', authError);
+      return NextResponse.json(
+        { error: 'Unauthorized' },
+        { status: 401 }
+      );
+    }
+
+    // Get deployment ID from query
+    const { searchParams } = new URL(request.url);
+    const deploymentId = searchParams.get('deployment_id');
+
+    if (!deploymentId) {
+      return NextResponse.json(
+        { error: 'Missing deployment_id parameter' },
+        { status: 400 }
+      );
+    }
+
+    console.log('[RunPod API] Getting status for pod:', deploymentId);
+
+    // Retrieve RunPod API key
+    const secret = await secretsManager.getSecret(user.id, 'runpod', supabase);
+    
+    if (!secret) {
+      return NextResponse.json(
+        { error: 'RunPod API key not configured' },
+        { status: 400 }
+      );
+    }
+
+    const runpodApiKey = decrypt(secret.api_key_encrypted);
+
+    // Get pod status
+    const status = await runPodService.getPodStatus(deploymentId, runpodApiKey);
+
+    console.log('[RunPod API] Current status:', status.status);
+
+    // Update database record
+    const { error: updateError } = await supabase
+      .from('cloud_deployments')
+      .update({
+        status: status.status,
+        actual_cost: status.cost.actual_cost,
+        updated_at: new Date().toISOString(),
+      })
+      .eq('deployment_id', deploymentId)
+      .eq('user_id', user.id);
+
+    if (updateError) {
+      console.error('[RunPod API] Failed to update status:', updateError);
+    }
+
+    return NextResponse.json({
+      deployment_id: status.pod_id,
+      status: status.status,
+      pod_url: status.pod_url,
+      cost: status.cost,
+      metrics: status.metrics,
+    });
+
+  } catch (error) {
+    console.error('[RunPod API] Status check failed:', error);
+    return NextResponse.json(
+      { 
+        error: 'Failed to get deployment status',
+        details: error instanceof Error ? error.message : 'Unknown error'
+      },
+      { status: 500 }
+    );
+  }
+}
+
+// ============================================================================
+// DELETE - Stop deployment
+// ============================================================================
+
+export async function DELETE(request: NextRequest) {
+  try {
+    console.log('[RunPod API] Received stop request');
+
+    // Authenticate user
+    const authHeader = request.headers.get('authorization');
+    if (!authHeader) {
+      return NextResponse.json(
+        { error: 'Missing authorization header' },
+        { status: 401 }
+      );
+    }
+
+    const supabaseUrl = process.env.NEXT_PUBLIC_SUPABASE_URL!;
+    const supabaseAnonKey = process.env.NEXT_PUBLIC_SUPABASE_ANON_KEY!;
+    const supabase = createClient(supabaseUrl, supabaseAnonKey, {
+      global: {
+        headers: {
+          Authorization: authHeader,
+        },
+      },
+    });
+
+    const { data: { user }, error: authError } = await supabase.auth.getUser();
+
+    if (authError || !user) {
+      console.error('[RunPod API] Authentication failed:', authError);
+      return NextResponse.json(
+        { error: 'Unauthorized' },
+        { status: 401 }
+      );
+    }
+
+    // Get deployment ID from query
+    const { searchParams } = new URL(request.url);
+    const deploymentId = searchParams.get('deployment_id');
+
+    if (!deploymentId) {
+      return NextResponse.json(
+        { error: 'Missing deployment_id parameter' },
+        { status: 400 }
+      );
+    }
+
+    console.log('[RunPod API] Stopping pod:', deploymentId);
+
+    // Retrieve RunPod API key
+    const secret = await secretsManager.getSecret(user.id, 'runpod', supabase);
+    
+    if (!secret) {
+      return NextResponse.json(
+        { error: 'RunPod API key not configured' },
+        { status: 400 }
+      );
+    }
+
+    const runpodApiKey = decrypt(secret.api_key_encrypted);
+
+    // Stop pod
+    await runPodService.stopPod(deploymentId, runpodApiKey);
+
+    console.log('[RunPod API] Pod stopped');
+
+    // Update database record
+    const { error: updateError } = await supabase
+      .from('cloud_deployments')
+      .update({
+        status: 'stopped',
+        completed_at: new Date().toISOString(),
+        updated_at: new Date().toISOString(),
+      })
+      .eq('deployment_id', deploymentId)
+      .eq('user_id', user.id);
+
+    if (updateError) {
+      console.error('[RunPod API] Failed to update status:', updateError);
+    }
+
+    return NextResponse.json({
+      deployment_id: deploymentId,
+      status: 'stopped',
+      message: 'RunPod deployment stopped successfully',
+    });
+
+  } catch (error) {
+    console.error('[RunPod API] Stop failed:', error);
+    return NextResponse.json(
+      { 
+        error: 'Failed to stop deployment',
+        details: error instanceof Error ? error.message : 'Unknown error'
+      },
+      { status: 500 }
+    );
+  }
+}