/**
 * Alert History API
 * GET /api/alerts/history - Get user alert history
 * Date: 2025-12-12
 */

import { NextRequest, NextResponse } from 'next/server';
import { createClient } from '@supabase/supabase-js';

export const runtime = 'nodejs';

const supabaseUrl = process.env.NEXT_PUBLIC_SUPABASE_URL;
const supabaseAnonKey = process.env.NEXT_PUBLIC_SUPABASE_ANON_KEY;

export async function GET(request: NextRequest) {
  const authHeader = request.headers.get('authorization');
  if (!authHeader) {
    return NextResponse.json({ error: 'Unauthorized' }, { status: 401 });
  }

  if (!supabaseUrl || !supabaseAnonKey) {
    return NextResponse.json({ error: 'Server configuration error' }, { status: 500 });
  }

  const supabase = createClient(supabaseUrl, supabaseAnonKey, {
    global: { headers: { Authorization: authHeader } },
  });

<<<<<<< HEAD
  const { data: { user }, error } = await supabase.auth.getUser();
  if (error || !user) {
    return { user: null, error: 'Unauthorized' };
  }

  return { user, error: null };
}

export async function GET(request: NextRequest): Promise<NextResponse> {
  const { user, error } = await getAuthenticatedUser(request);
  if (!user) {
    return NextResponse.json({ error }, { status: 401 });
=======
  const { data: { user }, error: authError } = await supabase.auth.getUser();
  if (authError || !user) {
    return NextResponse.json({ error: 'Unauthorized' }, { status: 401 });
>>>>>>> 204d11ac
  }

  const searchParams = request.nextUrl.searchParams;
  const limit = Math.min(parseInt(searchParams.get('limit') || '50', 10), 100);
  const offset = parseInt(searchParams.get('offset') || '0', 10);

  try {
    const supabase = createClient(supabaseUrl!, supabaseAnonKey!, {
      global: { headers: { Authorization: request.headers.get('authorization')! } },
    });

    const { data, error, count } = await supabase
      .from('alert_history')
      .select('*', { count: 'exact' })
      .eq('user_id', user.id)
      .order('created_at', { ascending: false })
      .range(offset, offset + limit - 1);

    if (error) {
      console.error('[AlertHistoryAPI] Error:', error.message);
      return NextResponse.json({ error: error.message }, { status: 500 });
    }

    return NextResponse.json({
      alerts: data || [],
      total: count || 0,
      limit,
      offset,
    });
  } catch (err) {
    console.error('[AlertHistoryAPI] Exception:', err);
    return NextResponse.json(
      { error: 'Failed to fetch alert history' },
      { status: 500 }
    );
  }
}
<|MERGE_RESOLUTION|>--- conflicted
+++ resolved
@@ -1,83 +1,68 @@
-/**
- * Alert History API
- * GET /api/alerts/history - Get user alert history
- * Date: 2025-12-12
- */
-
-import { NextRequest, NextResponse } from 'next/server';
-import { createClient } from '@supabase/supabase-js';
-
-export const runtime = 'nodejs';
-
-const supabaseUrl = process.env.NEXT_PUBLIC_SUPABASE_URL;
-const supabaseAnonKey = process.env.NEXT_PUBLIC_SUPABASE_ANON_KEY;
-
-export async function GET(request: NextRequest) {
-  const authHeader = request.headers.get('authorization');
-  if (!authHeader) {
-    return NextResponse.json({ error: 'Unauthorized' }, { status: 401 });
-  }
-
-  if (!supabaseUrl || !supabaseAnonKey) {
-    return NextResponse.json({ error: 'Server configuration error' }, { status: 500 });
-  }
-
-  const supabase = createClient(supabaseUrl, supabaseAnonKey, {
-    global: { headers: { Authorization: authHeader } },
-  });
-
-<<<<<<< HEAD
-  const { data: { user }, error } = await supabase.auth.getUser();
-  if (error || !user) {
-    return { user: null, error: 'Unauthorized' };
-  }
-
-  return { user, error: null };
-}
-
-export async function GET(request: NextRequest): Promise<NextResponse> {
-  const { user, error } = await getAuthenticatedUser(request);
-  if (!user) {
-    return NextResponse.json({ error }, { status: 401 });
-=======
-  const { data: { user }, error: authError } = await supabase.auth.getUser();
-  if (authError || !user) {
-    return NextResponse.json({ error: 'Unauthorized' }, { status: 401 });
->>>>>>> 204d11ac
-  }
-
-  const searchParams = request.nextUrl.searchParams;
-  const limit = Math.min(parseInt(searchParams.get('limit') || '50', 10), 100);
-  const offset = parseInt(searchParams.get('offset') || '0', 10);
-
-  try {
-    const supabase = createClient(supabaseUrl!, supabaseAnonKey!, {
-      global: { headers: { Authorization: request.headers.get('authorization')! } },
-    });
-
-    const { data, error, count } = await supabase
-      .from('alert_history')
-      .select('*', { count: 'exact' })
-      .eq('user_id', user.id)
-      .order('created_at', { ascending: false })
-      .range(offset, offset + limit - 1);
-
-    if (error) {
-      console.error('[AlertHistoryAPI] Error:', error.message);
-      return NextResponse.json({ error: error.message }, { status: 500 });
-    }
-
-    return NextResponse.json({
-      alerts: data || [],
-      total: count || 0,
-      limit,
-      offset,
-    });
-  } catch (err) {
-    console.error('[AlertHistoryAPI] Exception:', err);
-    return NextResponse.json(
-      { error: 'Failed to fetch alert history' },
-      { status: 500 }
-    );
-  }
-}
+/**
+ * Alert History API
+ * GET /api/alerts/history - Get user alert history
+ * Date: 2025-12-12
+ */
+
+import { NextRequest, NextResponse } from 'next/server';
+import { createClient } from '@supabase/supabase-js';
+
+export const runtime = 'nodejs';
+
+const supabaseUrl = process.env.NEXT_PUBLIC_SUPABASE_URL;
+const supabaseAnonKey = process.env.NEXT_PUBLIC_SUPABASE_ANON_KEY;
+
+export async function GET(request: NextRequest) {
+  const authHeader = request.headers.get('authorization');
+  if (!authHeader) {
+    return NextResponse.json({ error: 'Unauthorized' }, { status: 401 });
+  }
+
+  if (!supabaseUrl || !supabaseAnonKey) {
+    return NextResponse.json({ error: 'Server configuration error' }, { status: 500 });
+  }
+
+  const supabase = createClient(supabaseUrl, supabaseAnonKey, {
+    global: { headers: { Authorization: authHeader } },
+  });
+
+  const { data: { user }, error: authError } = await supabase.auth.getUser();
+  if (authError || !user) {
+    return NextResponse.json({ error: 'Unauthorized' }, { status: 401 });
+  }
+
+  const searchParams = request.nextUrl.searchParams;
+  const limit = Math.min(parseInt(searchParams.get('limit') || '50', 10), 100);
+  const offset = parseInt(searchParams.get('offset') || '0', 10);
+
+  try {
+    const supabase = createClient(supabaseUrl!, supabaseAnonKey!, {
+      global: { headers: { Authorization: request.headers.get('authorization')! } },
+    });
+
+    const { data, error, count } = await supabase
+      .from('alert_history')
+      .select('*', { count: 'exact' })
+      .eq('user_id', user.id)
+      .order('created_at', { ascending: false })
+      .range(offset, offset + limit - 1);
+
+    if (error) {
+      console.error('[AlertHistoryAPI] Error:', error.message);
+      return NextResponse.json({ error: error.message }, { status: 500 });
+    }
+
+    return NextResponse.json({
+      alerts: data || [],
+      total: count || 0,
+      limit,
+      offset,
+    });
+  } catch (err) {
+    console.error('[AlertHistoryAPI] Exception:', err);
+    return NextResponse.json(
+      { error: 'Failed to fetch alert history' },
+      { status: 500 }
+    );
+  }
+}