'use client';

import { useState, useRef } from 'react';
import { Upload, File, X, CheckCircle, AlertCircle, Loader2 } from 'lucide-react';
import { supabase } from '@/lib/supabaseClient';

interface DocumentUploadProps {
  userId: string;
  onUploadComplete?: () => void;
}

const MAX_FILE_SIZE = 10 * 1024 * 1024; // 10MB
const ALLOWED_TYPES = [
  'application/pdf',
  'text/plain',
  'text/markdown',
  'application/vnd.openxmlformats-officedocument.wordprocessingml.document',
<<<<<<< HEAD
  'text/x-python',
  'text/typescript',
  'application/typescript',
  'text/javascript',
  'application/javascript'
];

const ALLOWED_EXTENSIONS = [
  '.pdf',
  '.txt',
  '.md',
  '.docx',
  '.py',
  '.ts',
  '.tsx',
  '.js',
  '.jsx'
=======
  'application/typescript',
  'text/javascript',
  'application/javascript',
  'text/x-python',
  'text/x-script.python'
>>>>>>> e8b26814
];

const ALLOWED_EXTENSIONS = ['.pdf', '.txt', '.md', '.docx', '.ts', '.tsx', '.js', '.jsx', '.py'];

export function DocumentUpload({ userId, onUploadComplete }: DocumentUploadProps) {
  // Multi-file state
  const [selectedFiles, setSelectedFiles] = useState<File[]>([]);
  const [isDragging, setIsDragging] = useState(false);
  const [isHistorical, setIsHistorical] = useState(false);

  // Per-file tracking
  const [uploadingFiles, setUploadingFiles] = useState<Set<string>>(new Set());
  const [fileProgress, setFileProgress] = useState<Record<string, number>>({});
  const [fileErrors, setFileErrors] = useState<Record<string, string>>({});
  const [fileSuccess, setFileSuccess] = useState<Set<string>>(new Set());

  // Global state
  const [isUploading, setIsUploading] = useState(false);
  const fileInputRef = useRef<HTMLInputElement>(null);

  // File validation helper
  const validateFile = (file: File): string | null => {
<<<<<<< HEAD
    const fileExtension = '.' + file.name.split('.').pop()?.toLowerCase();
    const isValidType = ALLOWED_TYPES.includes(file.type) || ALLOWED_EXTENSIONS.includes(fileExtension);

    if (!isValidType) {
      return 'Invalid file type. Please upload PDF, TXT, MD, DOCX, or code files (TS, TSX, JS, JSX, PY).';
=======
    const fileExt = '.' + file.name.split('.').pop()?.toLowerCase();
    const isValidType = ALLOWED_TYPES.includes(file.type);
    const isValidExt = ALLOWED_EXTENSIONS.includes(fileExt);

    // Allow if either type or extension is valid (extension is more reliable for code)
    if (!isValidType && !isValidExt) {
      return 'Invalid file type. Supported: PDF, TXT, MD, DOCX, TS, JS, PY';
>>>>>>> e8b26814
    }
    if (file.size > MAX_FILE_SIZE) {
      return `File too large. Maximum size is ${MAX_FILE_SIZE / 1024 / 1024}MB.`;
    }
    return null;
  };

  // Drag and drop handlers
  const handleDragEnter = (e: React.DragEvent) => {
    e.preventDefault();
    e.stopPropagation();
    setIsDragging(true);
  };

  const handleDragLeave = (e: React.DragEvent) => {
    e.preventDefault();
    e.stopPropagation();
    if (e.currentTarget === e.target) {
      setIsDragging(false);
    }
  };

  const handleDragOver = (e: React.DragEvent) => {
    e.preventDefault();
    e.stopPropagation();
  };

  const handleDrop = (e: React.DragEvent) => {
    e.preventDefault();
    e.stopPropagation();
    setIsDragging(false);

    const files = Array.from(e.dataTransfer.files);
    handleAddFiles(files);
  };

  const handleFileSelect = (e: React.ChangeEvent<HTMLInputElement>) => {
    const files = Array.from(e.target.files || []);
    handleAddFiles(files);
  };

  const handleAddFiles = (files: File[]) => {
    const newErrors: Record<string, string> = {};
    const validFiles: File[] = [];

    files.forEach(file => {
      // Skip if already added
      if (selectedFiles.some(f => f.name === file.name && f.size === file.size)) {
        newErrors[file.name] = 'File already in queue';
        return;
      }

      // Validate file
      const error = validateFile(file);
      if (error) {
        newErrors[file.name] = error;
      } else {
        validFiles.push(file);
      }
    });

    // Update states
    setFileErrors(prev => ({ ...prev, ...newErrors }));
    setSelectedFiles(prev => [...prev, ...validFiles]);

    // Clear input
    if (fileInputRef.current) {
      fileInputRef.current.value = '';
    }
  };

  const uploadSingleFile = async (file: File): Promise<void> => {
    const fileName = file.name;

    try {
      setUploadingFiles(prev => new Set(prev).add(fileName));
      setFileProgress(prev => ({ ...prev, [fileName]: 0 }));

      const { data: { session } } = await supabase.auth.getSession();

      if (!session) {
        throw new Error('No active session');
      }

      const formData = new FormData();
      formData.append('file', file);

      const response = await fetch('/api/graphrag/upload', {
        method: 'POST',
        headers: {
          'Authorization': `Bearer ${session.access_token}`,
        },
        body: formData,
      });

      if (!response.ok) {
        const data = await response.json();
        throw new Error(data.error || data.details || 'Upload failed');
      }

      await response.json();

      setFileProgress(prev => ({ ...prev, [fileName]: 100 }));
      setFileSuccess(prev => new Set(prev).add(fileName));

    } catch (err) {
      setFileErrors(prev => ({
        ...prev,
        [fileName]: err instanceof Error ? err.message : 'Upload failed'
      }));
    } finally {
      setUploadingFiles(prev => {
        const next = new Set(prev);
        next.delete(fileName);
        return next;
      });
    }
  };

  const handleUpload = async () => {
    if (selectedFiles.length === 0) {
      return;
    }

    setIsUploading(true);

    try {
      for (const file of selectedFiles) {
        if (fileSuccess.has(file.name)) {
          continue;
        }

        await uploadSingleFile(file);
      }

      onUploadComplete?.();

      setTimeout(() => {
        setSelectedFiles(prev => prev.filter(f => !fileSuccess.has(f.name)));
        setFileSuccess(new Set());
        setFileErrors({});
        setFileProgress({});
      }, 1500);

    } finally {
      setIsUploading(false);
    }
  };

  const handleRemoveFile = (fileName: string) => {
    setSelectedFiles(prev => prev.filter(f => f.name !== fileName));
    setFileErrors(prev => {
      const next = { ...prev };
      delete next[fileName];
      return next;
    });
    setFileSuccess(prev => {
      const next = new Set(prev);
      next.delete(fileName);
      return next;
    });
  };

  const handleClearAll = () => {
    setSelectedFiles([]);
    setFileErrors({});
    setFileSuccess(new Set());
    setFileProgress({});
    if (fileInputRef.current) {
      fileInputRef.current.value = '';
    }
  };

  return (
    <div className="w-full max-w-2xl mx-auto p-6 bg-white dark:bg-gray-800 rounded-lg shadow-md">
      <h2 className="text-2xl font-bold mb-4 text-gray-900 dark:text-white">
        Upload Document
      </h2>

      {/* Historical Data Checkbox */}
      <div className="mb-4 p-4 bg-blue-50 dark:bg-blue-900/20 rounded-lg border border-blue-200 dark:border-blue-800">
        <label className="flex items-start space-x-3 cursor-pointer">
          <input
            type="checkbox"
            checked={isHistorical}
            onChange={(e) => setIsHistorical(e.target.checked)}
            disabled={isUploading}
            className="mt-1 h-4 w-4 text-blue-600 focus:ring-blue-500 border-gray-300 rounded"
          />
          <div className="flex-1">
            <span className="text-sm font-medium text-gray-900 dark:text-white">
              Mark as Historical Data
            </span>
            <p className="text-xs text-gray-600 dark:text-gray-400 mt-1">
              Historical training data from past sessions. Can process multiple documents at once.
              <br />
              <span className="font-medium">Note:</span> Larger documents and more files will take longer to process (typically 20-30 seconds per document).
            </p>
          </div>
        </label>
      </div>

      {/* File Input */}
      <div className="mb-4">
        <label
          htmlFor="file-upload"
          onDragEnter={handleDragEnter}
          onDragOver={handleDragOver}
          onDragLeave={handleDragLeave}
          onDrop={handleDrop}
          className={`flex flex-col items-center justify-center w-full h-32 border-2 border-dashed rounded-lg cursor-pointer transition-all ${
            isDragging
              ? 'border-blue-500 bg-blue-50 dark:bg-blue-900/20'
              : 'border-gray-300 dark:border-gray-600 hover:bg-gray-50 dark:hover:bg-gray-700'
          }`}
        >
          <div className="flex flex-col items-center justify-center pt-5 pb-6">
            <Upload className={`w-10 h-10 mb-2 ${isDragging ? 'text-blue-500' : 'text-gray-400'}`} />
            <p className="mb-2 text-sm text-gray-500 dark:text-gray-400">
              <span className="font-semibold">Click to upload</span> or drag and drop
            </p>
            <p className="text-xs text-gray-500 dark:text-gray-400">
<<<<<<< HEAD
              PDF, TXT, MD, DOCX, or code files (TS, TSX, JS, JSX, PY) - max 10MB per file
=======
              PDF, TXT, MD, DOCX, TS, JS, PY (max 10MB per file)
>>>>>>> e8b26814
            </p>
          </div>
          <input
            ref={fileInputRef}
            id="file-upload"
            type="file"
            className="hidden"
<<<<<<< HEAD
            accept=".pdf,.txt,.md,.docx,.py,.ts,.tsx,.js,.jsx"
=======
            accept=".pdf,.txt,.md,.docx,.ts,.tsx,.js,.jsx,.py"
>>>>>>> e8b26814
            onChange={handleFileSelect}
            disabled={isUploading}
            multiple
          />
        </label>
      </div>

      {/* Selected Files List */}
      {selectedFiles.length > 0 && (
        <div className="mb-4 space-y-2">
          <div className="flex items-center justify-between mb-2">
            <p className="text-sm font-medium text-gray-700 dark:text-gray-300">
              {selectedFiles.length} file{selectedFiles.length > 1 ? 's' : ''} selected
            </p>
            <button
              onClick={handleClearAll}
              disabled={isUploading}
              className="text-xs text-red-500 hover:text-red-700 disabled:opacity-50"
            >
              Clear All
            </button>
          </div>
          
          {selectedFiles.map((file) => {
            const isUploadingFile = uploadingFiles.has(file.name);
            const isSuccess = fileSuccess.has(file.name);
            const error = fileErrors[file.name];
            const progress = fileProgress[file.name] || 0;

            return (
              <div
                key={`${file.name}-${file.size}`}
                className="p-4 bg-gray-50 dark:bg-gray-700 rounded-lg"
              >
                <div className="flex items-center justify-between">
                  <div className="flex items-center space-x-3 flex-1">
                    {isUploadingFile && <Loader2 className="w-5 h-5 text-blue-500 animate-spin" />}
                    {isSuccess && <CheckCircle className="w-5 h-5 text-green-500" />}
                    {error && <AlertCircle className="w-5 h-5 text-red-500" />}
                    {!isUploadingFile && !isSuccess && !error && (
                      <File className="w-5 h-5 text-gray-500" />
                    )}
                    
                    <div className="flex-1 min-w-0">
                      <p className="text-sm font-medium text-gray-900 dark:text-white truncate">
                        {file.name}
                      </p>
                      <p className="text-xs text-gray-500 dark:text-gray-400">
                        {(file.size / 1024 / 1024).toFixed(2)} MB
                        {isSuccess && ' - Uploaded! Processing in background...'}
                        {error && ` - ${error}`}
                      </p>
                    </div>
                  </div>
                  
                  <button
                    onClick={() => handleRemoveFile(file.name)}
                    className="text-red-500 hover:text-red-700 ml-2"
                    disabled={isUploadingFile}
                  >
                    <X className="w-5 h-5" />
                  </button>
                </div>

                {/* Progress Bar */}
                {isUploadingFile && (
                  <div className="mt-3">
                    <div className="w-full bg-gray-200 rounded-full h-2">
                      <div
                        className="bg-blue-500 h-2 rounded-full transition-all duration-300"
                        style={{ width: `${progress}%` }}
                      />
                    </div>
                  </div>
                )}
              </div>
            );
          })}
        </div>
      )}

      {/* Upload Button */}
      <button
        onClick={handleUpload}
        disabled={selectedFiles.length === 0 || isUploading}
        className="w-full py-3 px-4 bg-blue-600 hover:bg-blue-700 disabled:bg-gray-300 disabled:cursor-not-allowed text-white font-medium rounded-lg transition-colors"
      >
        {isUploading
          ? `Uploading ${uploadingFiles.size} of ${selectedFiles.length}...`
          : `Upload ${selectedFiles.length} Document${selectedFiles.length !== 1 ? 's' : ''}`}
      </button>
    </div>
  );
}<|MERGE_RESOLUTION|>--- conflicted
+++ resolved
@@ -15,36 +15,19 @@
   'text/plain',
   'text/markdown',
   'application/vnd.openxmlformats-officedocument.wordprocessingml.document',
-<<<<<<< HEAD
-  'text/x-python',
-  'text/typescript',
-  'application/typescript',
-  'text/javascript',
-  'application/javascript'
-];
-
-const ALLOWED_EXTENSIONS = [
-  '.pdf',
-  '.txt',
-  '.md',
-  '.docx',
-  '.py',
-  '.ts',
-  '.tsx',
-  '.js',
-  '.jsx'
-=======
   'application/typescript',
   'text/javascript',
   'application/javascript',
   'text/x-python',
   'text/x-script.python'
->>>>>>> e8b26814
 ];
 
 const ALLOWED_EXTENSIONS = ['.pdf', '.txt', '.md', '.docx', '.ts', '.tsx', '.js', '.jsx', '.py'];
 
 export function DocumentUpload({ userId, onUploadComplete }: DocumentUploadProps) {
+  // Note: userId is available in props for future use (e.g., user-specific limits)
+  console.log('[DocumentUpload] Component mounted for user:', userId);
+  
   // Multi-file state
   const [selectedFiles, setSelectedFiles] = useState<File[]>([]);
   const [isDragging, setIsDragging] = useState(false);
@@ -62,13 +45,6 @@
 
   // File validation helper
   const validateFile = (file: File): string | null => {
-<<<<<<< HEAD
-    const fileExtension = '.' + file.name.split('.').pop()?.toLowerCase();
-    const isValidType = ALLOWED_TYPES.includes(file.type) || ALLOWED_EXTENSIONS.includes(fileExtension);
-
-    if (!isValidType) {
-      return 'Invalid file type. Please upload PDF, TXT, MD, DOCX, or code files (TS, TSX, JS, JSX, PY).';
-=======
     const fileExt = '.' + file.name.split('.').pop()?.toLowerCase();
     const isValidType = ALLOWED_TYPES.includes(file.type);
     const isValidExt = ALLOWED_EXTENSIONS.includes(fileExt);
@@ -76,7 +52,6 @@
     // Allow if either type or extension is valid (extension is more reliable for code)
     if (!isValidType && !isValidExt) {
       return 'Invalid file type. Supported: PDF, TXT, MD, DOCX, TS, JS, PY';
->>>>>>> e8b26814
     }
     if (file.size > MAX_FILE_SIZE) {
       return `File too large. Maximum size is ${MAX_FILE_SIZE / 1024 / 1024}MB.`;
@@ -108,7 +83,7 @@
     e.preventDefault();
     e.stopPropagation();
     setIsDragging(false);
-
+    
     const files = Array.from(e.dataTransfer.files);
     handleAddFiles(files);
   };
@@ -119,12 +94,18 @@
   };
 
   const handleAddFiles = (files: File[]) => {
+    console.log('[DocumentUpload] ===== HANDLE ADD FILES =====');
+    console.log('[DocumentUpload] Files to add:', files.length);
+
     const newErrors: Record<string, string> = {};
     const validFiles: File[] = [];
 
     files.forEach(file => {
+      console.log('[DocumentUpload] Processing file:', file.name, 'size:', file.size, 'type:', file.type);
+
       // Skip if already added
       if (selectedFiles.some(f => f.name === file.name && f.size === file.size)) {
+        console.log('[DocumentUpload] File already in queue:', file.name);
         newErrors[file.name] = 'File already in queue';
         return;
       }
@@ -132,12 +113,17 @@
       // Validate file
       const error = validateFile(file);
       if (error) {
+        console.error('[DocumentUpload] File validation failed:', file.name, error);
         newErrors[file.name] = error;
       } else {
+        console.log('[DocumentUpload] File valid, adding to queue:', file.name);
         validFiles.push(file);
       }
     });
 
+    console.log('[DocumentUpload] Valid files:', validFiles.length);
+    console.log('[DocumentUpload] Errors:', Object.keys(newErrors).length);
+
     // Update states
     setFileErrors(prev => ({ ...prev, ...newErrors }));
     setSelectedFiles(prev => [...prev, ...validFiles]);
@@ -151,20 +137,36 @@
   const uploadSingleFile = async (file: File): Promise<void> => {
     const fileName = file.name;
 
+    console.log('[DocumentUpload] ===== UPLOAD SINGLE FILE START =====');
+    console.log('[DocumentUpload] Filename:', fileName);
+    console.log('[DocumentUpload] File size:', file.size);
+    console.log('[DocumentUpload] File type:', file.type);
+
     try {
+      // Mark as uploading
       setUploadingFiles(prev => new Set(prev).add(fileName));
       setFileProgress(prev => ({ ...prev, [fileName]: 0 }));
 
+      // Get session token
+      console.log('[DocumentUpload] Getting session token...');
       const { data: { session } } = await supabase.auth.getSession();
 
       if (!session) {
+        console.error('[DocumentUpload] No active session found!');
         throw new Error('No active session');
       }
 
+      console.log('[DocumentUpload] Session found, user:', session.user?.email);
+      console.log('[DocumentUpload] Token length:', session.access_token.length);
+
       const formData = new FormData();
       formData.append('file', file);
 
-      const response = await fetch('/api/graphrag/upload', {
+      const uploadUrl = '/api/graphrag/upload';
+      console.log('[DocumentUpload] Uploading to:', uploadUrl);
+      console.log('[DocumentUpload] Timestamp:', new Date().toISOString());
+
+      const response = await fetch(uploadUrl, {
         method: 'POST',
         headers: {
           'Authorization': `Bearer ${session.access_token}`,
@@ -172,17 +174,29 @@
         body: formData,
       });
 
+      console.log('[DocumentUpload] Response status:', response.status);
+      console.log('[DocumentUpload] Response ok:', response.ok);
+
       if (!response.ok) {
         const data = await response.json();
-        throw new Error(data.error || data.details || 'Upload failed');
+        console.error('[DocumentUpload] Upload failed with error:', data.error);
+        throw new Error(data.error || 'Upload failed');
       }
 
-      await response.json();
-
+      const responseData = await response.json();
+      console.log('[DocumentUpload] ===== UPLOAD SUCCESS =====');
+      console.log('[DocumentUpload] Response:', responseData);
+
+      // Success
       setFileProgress(prev => ({ ...prev, [fileName]: 100 }));
       setFileSuccess(prev => new Set(prev).add(fileName));
 
     } catch (err) {
+      console.error('[DocumentUpload] ===== UPLOAD ERROR =====');
+      console.error('[DocumentUpload] Error:', err);
+      console.error('[DocumentUpload] Error message:', err instanceof Error ? err.message : 'Unknown error');
+      console.error('[DocumentUpload] Error stack:', err instanceof Error ? err.stack : 'No stack');
+
       setFileErrors(prev => ({
         ...prev,
         [fileName]: err instanceof Error ? err.message : 'Upload failed'
@@ -197,25 +211,43 @@
   };
 
   const handleUpload = async () => {
+    console.log('[DocumentUpload] ===== HANDLE UPLOAD CLICKED =====');
+    console.log('[DocumentUpload] Selected files count:', selectedFiles.length);
+    console.log('[DocumentUpload] Files:', selectedFiles.map(f => f.name));
+
     if (selectedFiles.length === 0) {
+      console.log('[DocumentUpload] No files selected, returning');
       return;
     }
 
     setIsUploading(true);
 
     try {
+      // Upload files sequentially
       for (const file of selectedFiles) {
+        // Skip already uploaded files
         if (fileSuccess.has(file.name)) {
+          console.log('[DocumentUpload] Skipping already uploaded file:', file.name);
           continue;
         }
 
+        console.log('[DocumentUpload] Starting upload for:', file.name);
         await uploadSingleFile(file);
       }
 
+      // Call callback immediately after uploads complete
+      console.log('[DocumentUpload] All uploads complete, triggering refresh');
       onUploadComplete?.();
 
+      // Auto-clear successful files after 1.5 seconds (faster feedback)
+      console.log('[DocumentUpload] Scheduling auto-clear in 1.5 seconds for', fileSuccess.size, 'files');
       setTimeout(() => {
-        setSelectedFiles(prev => prev.filter(f => !fileSuccess.has(f.name)));
+        console.log('[DocumentUpload] Auto-clear executing, removing successful files');
+        setSelectedFiles(prev => {
+          const filtered = prev.filter(f => !fileSuccess.has(f.name));
+          console.log('[DocumentUpload] Filtered', prev.length, 'files to', filtered.length, 'files');
+          return filtered;
+        });
         setFileSuccess(new Set());
         setFileErrors({});
         setFileProgress({});
@@ -299,11 +331,7 @@
               <span className="font-semibold">Click to upload</span> or drag and drop
             </p>
             <p className="text-xs text-gray-500 dark:text-gray-400">
-<<<<<<< HEAD
-              PDF, TXT, MD, DOCX, or code files (TS, TSX, JS, JSX, PY) - max 10MB per file
-=======
               PDF, TXT, MD, DOCX, TS, JS, PY (max 10MB per file)
->>>>>>> e8b26814
             </p>
           </div>
           <input
@@ -311,11 +339,7 @@
             id="file-upload"
             type="file"
             className="hidden"
-<<<<<<< HEAD
-            accept=".pdf,.txt,.md,.docx,.py,.ts,.tsx,.js,.jsx"
-=======
             accept=".pdf,.txt,.md,.docx,.ts,.tsx,.js,.jsx,.py"
->>>>>>> e8b26814
             onChange={handleFileSelect}
             disabled={isUploading}
             multiple
