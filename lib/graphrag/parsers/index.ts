--- conflicted
+++ resolved
@@ -6,14 +6,12 @@
 import { pdfParser, type PDFParseResult } from './pdf-parser';
 import { docxParser, type DOCXParseResult } from './docx-parser';
 import { textParser, type TextParseResult } from './text-parser';
-import { codeParser, type CodeParseResult } from './code-parser';
 import type { DocumentFileType } from '../types';
 
 export interface ParseResult {
   text: string;
   metadata: Record<string, unknown>;
   fileType: DocumentFileType;
-  codeResult?: CodeParseResult; // NEW: Optional code parse result
 }
 
 export class ParserFactory {
@@ -22,40 +20,23 @@
    */
   async parse(file: File | Buffer, fileType: DocumentFileType): Promise<ParseResult> {
     let buffer: Buffer;
-    let filename = 'unknown';
-
+    
     if (file instanceof Buffer) {
       buffer = file;
-    } else if (typeof File !== 'undefined' && file instanceof File) {
-      try {
-        buffer = Buffer.from(await file.arrayBuffer());
-        filename = file.name || 'unknown';
-      } catch (error) {
-        throw new Error(`Failed to read file ${filename}: ${error instanceof Error ? error.message : 'Unknown error'}`);
-      }
     } else {
-      throw new TypeError('Invalid file type provided to parser. Expected Buffer or File.');
-    }
-
-    // NEW: Handle code files
-    if (this.isCodeFile(fileType)) {
-      return this.parseCode(buffer, fileType, filename);
+      // file is File type
+      buffer = Buffer.from(await (file as File).arrayBuffer());
     }
 
     switch (fileType) {
       case 'pdf':
         return this.parsePDF(buffer);
-
+      
       case 'docx':
         return this.parseDOCX(buffer);
-
+      
       case 'txt':
-        return this.parseText(buffer, 'txt');
       case 'md':
-<<<<<<< HEAD
-        return this.parseText(buffer, 'md');
-
-=======
       case 'ts':
       case 'tsx':
       case 'js':
@@ -63,7 +44,6 @@
       case 'py':
         return this.parseText(buffer, fileType);
       
->>>>>>> e8b26814
       default:
         throw new Error(`Unsupported file type: ${fileType}`);
     }
@@ -110,7 +90,7 @@
   private async parseText(buffer: Buffer, fileType: DocumentFileType): Promise<ParseResult> {
     const result: TextParseResult = await textParser.parseWithAutoEncoding(buffer);
     const cleanedText = textParser.cleanText(result.text);
-
+    
     return {
       text: cleanedText,
       fileType,
@@ -124,98 +104,11 @@
   }
 
   /**
-   * NEW: Check if file type is code
-   */
-  private isCodeFile(fileType: DocumentFileType): boolean {
-    return ['ts', 'tsx', 'js', 'jsx', 'py'].includes(fileType);
-  }
-
-  /**
-   * NEW: Parse code files using AST
-   */
-  private async parseCode(
-    buffer: Buffer,
-    fileType: DocumentFileType,
-    filename: string
-  ): Promise<ParseResult> {
-    const codeResult = await codeParser.parse(buffer, filename);
-
-    // Convert AST result to text for backward compatibility
-    const text = this.formatCodeAsText(codeResult);
-
-    return {
-      text,
-      fileType,
-      codeResult, // Include full AST result
-      metadata: {
-        ...codeResult.metadata,
-        astParsed: true,
-        entityCount: codeResult.astResult.entities.length,
-        relationCount: codeResult.astResult.relations.length,
-        chunkCount: codeResult.astResult.chunks.length,
-      },
-    };
-  }
-
-  /**
-   * Format code parse result as structured text
-   */
-  private formatCodeAsText(codeResult: CodeParseResult): string {
-    const { astResult, metadata } = codeResult;
-
-    const sections = [
-      `File: ${metadata.filePath}`,
-      `Language: ${metadata.language}`,
-      `Lines: ${metadata.lineCount}`,
-      '',
-      '=== IMPORTS ===',
-      '',
-      '=== FUNCTIONS ===',
-      '',
-      '=== CLASSES ===',
-      '',
-      '=== INTERFACES/TYPES ===',
-    ];
-
-    const importSection: string[] = [];
-    const functionSection: string[] = [];
-    const classSection: string[] = [];
-    const interfaceTypeSection: string[] = [];
-
-    for (const e of astResult.entities) {
-      switch (e.type) {
-        case 'import':
-          importSection.push(e.name);
-          break;
-        case 'function':
-          functionSection.push(`${e.name} (lines ${e.startLine}-${e.endLine}): ${e.signature || ''}`);
-          break;
-        case 'class':
-          classSection.push(`${e.name} (lines ${e.startLine}-${e.endLine}): ${e.properties?.join(', ') || ''}`);
-          break;
-        case 'interface':
-        case 'type':
-          interfaceTypeSection.push(`${e.name} (lines ${e.startLine}-${e.endLine})`);
-          break;
-      }
-    }
-
-    sections.push(...importSection, '', ...functionSection, '', ...classSection, '', ...interfaceTypeSection);
-
-    return sections.join('\n');
-  }
-
-  /**
    * Detect file type from filename extension
    */
   detectFileType(filename: string): DocumentFileType | null {
-    const lastDotIndex = filename.lastIndexOf('.');
-    if (lastDotIndex === -1 || lastDotIndex === filename.length - 1) {
-      return null;
-    }
-
-    const extension = filename.substring(lastDotIndex + 1).toLowerCase();
-
+    const extension = filename.split('.').pop()?.toLowerCase();
+    
     switch (extension) {
       case 'pdf':
         return 'pdf';
@@ -226,16 +119,6 @@
       case 'md':
       case 'markdown':
         return 'md';
-      case 'ts':
-        return 'ts';
-      case 'tsx':
-        return 'tsx';
-      case 'js':
-        return 'js';
-      case 'jsx':
-        return 'jsx';
-      case 'py':
-        return 'py';
       default:
         return null;
     }
@@ -254,13 +137,6 @@
       case 'md':
         // Text files don't have a magic number, assume valid
         return true;
-      // NEW: Code validation
-      case 'ts':
-      case 'tsx':
-      case 'js':
-      case 'jsx':
-      case 'py':
-        return codeParser.isValidCode(buffer, expectedType);
       default:
         return false;
     }
@@ -277,12 +153,11 @@
   filename: string
 ): Promise<ParseResult> {
   const factory = new ParserFactory();
-
+  
   // Detect file type from filename
   const fileType = factory.detectFileType(filename);
   if (!fileType) {
-    const extension = filename.includes('.') ? filename.substring(filename.lastIndexOf('.')) : 'none';
-    throw new Error(`Unable to detect file type from filename: ${filename} (extension: ${extension})`);
+    throw new Error(`Unable to detect file type from filename: ${filename}`);
   }
 
   // Validate file type
@@ -290,19 +165,14 @@
   if (file instanceof Buffer) {
     buffer = file;
   } else {
-    const fileObj = file as File;
-    try {
-      buffer = Buffer.from(await fileObj.arrayBuffer());
-    } catch (error) {
-      throw new Error(`Failed to read file ${filename}: ${error instanceof Error ? error.message : 'Unknown error'}`);
-    }
+    buffer = Buffer.from(await (file as File).arrayBuffer());
+  }
+  
+  const isValid = factory.validateFileType(buffer, fileType);
+  if (!isValid) {
+    throw new Error(`File validation failed: ${filename} is not a valid ${fileType} file`);
   }
 
-  const isValid = factory.validateFileType(buffer, fileType);
-  if (!isValid) {
-    throw new Error(`File validation failed: ${filename} is not a valid ${fileType.toUpperCase()} file. The file may be corrupted or have an incorrect extension.`);
-  }
-
-  // Parse document (pass original file object, not buffer, to preserve filename)
-  return factory.parse(file, fileType);
+  // Parse document
+  return factory.parse(buffer, fileType);
 }