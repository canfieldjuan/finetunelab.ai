/**
 * Search Service
 * Handles searching and retrieving information from knowledge graph
 */

import { getGraphitiClient, type GraphitiSearchParams, type GraphitiSearchResult } from './client';
import { graphragConfig } from '../config';
import type { SearchResult, SearchSource, GraphRAGRetrievalMetadata } from '../types';
import { traceService } from '@/lib/tracing/trace.service';
import type { TraceContext } from '@/lib/tracing/types';

// ============================================================================
// Search Service
// ============================================================================

export class SearchService {
  private client = getGraphitiClient();

  /**
   * Search knowledge graph with hybrid search
   */
  async search(query: string, userId: string, parentContext?: TraceContext): Promise<SearchResult> {
    const startTime = Date.now();
    let retrievalContext: TraceContext | undefined;

    // Start trace for GraphRAG retrieval if parent context provided
    if (parentContext) {
      try {
        retrievalContext = await traceService.createChildSpan(
          parentContext,
          'graphrag.retrieve',
          'retrieval'
        );
        console.log('[SearchService] Started GraphRAG retrieval trace');
      } catch (traceErr) {
        console.error('[SearchService] Failed to start retrieval trace:', traceErr);
      }
    }

    const params: GraphitiSearchParams = {
      query,
      group_ids: [userId],
      num_results: graphragConfig.search.topK,
    };

    console.log('[SearchService] Calling Graphiti with params:', params);

    const graphitiResult = await this.client.search(params);

    console.log('[SearchService] Graphiti returned:', {
      edgesCount: graphitiResult.edges?.length || 0,
      firstEdge: graphitiResult.edges?.[0] ? {
        fact: graphitiResult.edges[0].fact?.slice(0, 100),
        score: graphitiResult.edges[0].score
      } : null
    });

    // Build context and sources from results
    const context = this.buildContext(graphitiResult);
    const sources = this.extractSources(graphitiResult);

    console.log('[SearchService] Extracted sources:', sources.length);

    // Calculate relevance score from edges
    const relevanceScores = graphitiResult.edges.map(e => e.score || 0);
    const avgRelevance = relevanceScores.length > 0
      ? relevanceScores.reduce((a, b) => a + b, 0) / relevanceScores.length
      : 0;

    const queryTime = Date.now() - startTime;

    // End retrieval trace with structured data
    if (retrievalContext) {
      try {
        const { truncateString, truncateRAGChunks } = await import('@/lib/tracing/trace-utils');
<<<<<<< HEAD
=======
        const { RAGOutputData } = await import('@/lib/tracing/types');
>>>>>>> 964eeeb0

        const inputData = {
          query: truncateString(query, 500),
          searchMethod: graphragConfig.search.searchMethod,
          topK: graphragConfig.search.topK,
        };

<<<<<<< HEAD
        const outputData = {
=======
        const outputData: RAGOutputData = {
>>>>>>> 964eeeb0
          topChunks: truncateRAGChunks(
            graphitiResult.edges.map(edge => ({
              fact: edge.fact,
              score: edge.score || 0,
              sourceDescription: edge.source_description,
              entityName: edge.source_node?.name,
            })),
            5
          ),
          totalCandidates: graphitiResult.edges.length,
          avgConfidence: avgRelevance,
        };

        await traceService.endTrace(retrievalContext, {
          endTime: new Date(),
          status: 'completed',
          inputData,
          outputData,
          metadata: {
            userId,
            queryTimeMs: queryTime,
            sourcesCount: sources.length,
          },
        });
        console.log('[SearchService] Ended GraphRAG retrieval trace (success)');
      } catch (traceErr) {
        console.error('[SearchService] Failed to end retrieval trace:', traceErr);
      }
    }

    return {
      context,
      sources,
      metadata: {
        // Existing fields
        searchMethod: graphragConfig.search.searchMethod,
        resultsCount: graphitiResult.edges.length,
        queryTime,

        // New GraphRAG analytics fields
        graph_used: graphitiResult.edges.length > 0,
        nodes_retrieved: graphitiResult.edges.length,
        context_chunks_used: sources.length,
        retrieval_time_ms: queryTime,
        context_relevance_score: avgRelevance,
        answer_grounded_in_graph: sources.length > 0, // Will be refined post-response if needed
      } as GraphRAGRetrievalMetadata,
    };
  }

  /**
   * Search with custom options
   */
  async searchCustom(
    query: string,
    userId: string,
    options?: { topK?: number; threshold?: number }
  ): Promise<SearchResult> {
    const startTime = Date.now();

    const params: GraphitiSearchParams = {
      query,
      group_ids: [userId],
      num_results: options?.topK || graphragConfig.search.topK,
    };

    const graphitiResult = await this.client.search(params);

    // Filter by threshold if provided
    let filteredEdges = graphitiResult.edges;
    if (options?.threshold) {
      filteredEdges = graphitiResult.edges.filter(
        edge => (edge.score || 0) >= (options.threshold || 0)
      );
    }

    const context = this.buildContextFromEdges(filteredEdges);
    const sources = this.extractSourcesFromEdges(filteredEdges);

    // Calculate relevance score from filtered edges
    const relevanceScores = filteredEdges.map(e => e.score || 0);
    const avgRelevance = relevanceScores.length > 0
      ? relevanceScores.reduce((a, b) => a + b, 0) / relevanceScores.length
      : 0;

    const queryTime = Date.now() - startTime;

    return {
      context,
      sources,
      metadata: {
        // Existing fields
        searchMethod: 'hybrid',
        resultsCount: filteredEdges.length,
        queryTime,

        // New GraphRAG analytics fields
        graph_used: filteredEdges.length > 0,
        nodes_retrieved: filteredEdges.length,
        context_chunks_used: sources.length,
        retrieval_time_ms: queryTime,
        context_relevance_score: avgRelevance,
        answer_grounded_in_graph: sources.length > 0,
      } as GraphRAGRetrievalMetadata,
    };
  }

  /**
   * Get entity relationships
   */
  async getRelatedEntities(entityName: string, userId: string): Promise<SearchResult> {
    const startTime = Date.now();

    const graphitiResult = await this.client.getEntityEdges(entityName, [userId]);

    const context = this.buildContext(graphitiResult);
    const sources = this.extractSources(graphitiResult);

    return {
      context,
      sources,
      metadata: {
        searchMethod: 'hybrid',
        resultsCount: graphitiResult.edges.length,
        queryTime: Date.now() - startTime,
      },
    };
  }

  /**
   * Build context string from Graphiti results
   */
  private buildContext(result: GraphitiSearchResult): string {
    if (!result.edges.length) {
      return '';
    }

    return this.buildContextFromEdges(result.edges);
  }

  /**
   * Build context from edges
   */
  private buildContextFromEdges(edges: GraphitiSearchResult['edges']): string {
    const facts = edges.map((edge, index) => {
      const source = edge.source_description || 'Document';
      const confidence = edge.score ? ` (confidence: ${(edge.score * 100).toFixed(1)}%)` : '';
      return `${index + 1}. ${edge.fact}${confidence}\n   Source: ${source}`;
    });

    if (!facts.length) {
      return '';
    }

    return `Relevant information from knowledge graph:\n\n${facts.join('\n\n')}`;
  }

  /**
   * Extract sources from Graphiti results
   */
  private extractSources(result: GraphitiSearchResult): SearchSource[] {
    return this.extractSourcesFromEdges(result.edges);
  }

  /**
   * Extract sources from edges
   */
  private extractSourcesFromEdges(edges: GraphitiSearchResult['edges']): SearchSource[] {
    return edges.map(edge => ({
      entity: edge.source_node?.name || 'Unknown',
      relation: edge.name,
      fact: edge.fact,
      confidence: edge.score || 0,
      sourceDescription: edge.source_description,
    }));
  }

  /**
   * Format sources for citation
   */
  formatCitations(sources: SearchSource[]): string {
    if (!sources.length) {
      return '';
    }

    const citations = sources.map((source, index) => {
      const confidence = source.confidence > 0 
        ? ` (${(source.confidence * 100).toFixed(0)}% confidence)`
        : '';
      return `[${index + 1}] ${source.sourceDescription || source.entity}${confidence}`;
    });

    return `\n\nSources:\n${citations.join('\n')}`;
  }

  /**
   * Check if search results are relevant
   */
  hasRelevantResults(result: SearchResult, minConfidence = 0.5): boolean {
    return result.sources.some(source => source.confidence >= minConfidence);
  }
}

// ============================================================================
// Singleton Instance
// ============================================================================

export const searchService = new SearchService();<|MERGE_RESOLUTION|>--- conflicted
+++ resolved
@@ -73,10 +73,7 @@
     if (retrievalContext) {
       try {
         const { truncateString, truncateRAGChunks } = await import('@/lib/tracing/trace-utils');
-<<<<<<< HEAD
-=======
         const { RAGOutputData } = await import('@/lib/tracing/types');
->>>>>>> 964eeeb0
 
         const inputData = {
           query: truncateString(query, 500),
@@ -84,11 +81,7 @@
           topK: graphragConfig.search.topK,
         };
 
-<<<<<<< HEAD
-        const outputData = {
-=======
         const outputData: RAGOutputData = {
->>>>>>> 964eeeb0
           topChunks: truncateRAGChunks(
             graphitiResult.edges.map(edge => ({
               fact: edge.fact,
